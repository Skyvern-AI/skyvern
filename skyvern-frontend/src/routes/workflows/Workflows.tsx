--- conflicted
+++ resolved
@@ -1,8 +1,8 @@
-import styles from './Workflows.module.css';
+import styles from "./Workflows.module.css";
 import { getClient } from "@/api/AxiosClient";
 import { Button } from "@/components/ui/button";
 import { Input } from "@/components/ui/input";
-import React from 'react';
+import React from "react";
 import {
   Pagination,
   PaginationContent,
@@ -153,8 +153,19 @@
   }
 
   return (
-    <div className={cn("space-y-10", styles.mobileContainer, styles.mobileMainContainer)}>
-      <div className={cn("flex h-32 justify-between gap-6", styles.mobileHeaderContainer)}>
+    <div
+      className={cn(
+        "space-y-10",
+        styles.mobileContainer,
+        styles.mobileMainContainer,
+      )}
+    >
+      <div
+        className={cn(
+          "flex h-32 justify-between gap-6",
+          styles.mobileHeaderContainer,
+        )}
+      >
         <div className={cn("space-y-5", styles.mobileHeaderContent)}>
           <div className="flex items-center gap-2">
             <LightningBoltIcon className="size-6" />
@@ -184,7 +195,12 @@
         <header className={styles.mobileFlowsHeader}>
           <h1 className="text-xl">My Flows</h1>
         </header>
-        <div className={cn("flex justify-between", styles.mobileSearchButtonContainer)}>
+        <div
+          className={cn(
+            "flex justify-between",
+            styles.mobileSearchButtonContainer,
+          )}
+        >
           <div className={cn("relative", styles.mobileSearchContainer)}>
             <div className="absolute left-0 top-0 flex size-9 items-center justify-center">
               <MagnifyingGlassIcon className="size-6" />
@@ -202,12 +218,12 @@
           <div className={cn("flex gap-4", styles.mobileButtonContainer)}>
             <ImportWorkflowButton />
             <Button
-                disabled={createWorkflowMutation.isPending}
-                onClick={() => {
-                  createWorkflowMutation.mutate(emptyWorkflowRequest);
-                }}
-                className={styles.mobileButton}
-              >
+              disabled={createWorkflowMutation.isPending}
+              onClick={() => {
+                createWorkflowMutation.mutate(emptyWorkflowRequest);
+              }}
+              className={styles.mobileButton}
+            >
               {createWorkflowMutation.isPending ? (
                 <ReloadIcon className="mr-2 h-4 w-4 animate-spin" />
               ) : (
@@ -219,138 +235,116 @@
         </div>
         <div className={cn("rounded-lg border", styles.mobileTableContainer)}>
           <div className={styles.mobileTableWrapper}>
-          <Table className={styles.mobileTable}>
-            <TableHeader className="rounded-t-lg bg-slate-elevation2">
-              <TableRow>
-                <TableHead className="w-1/3 rounded-tl-lg text-slate-400">
-                  ID
-                </TableHead>
-                <TableHead className="w-1/3 text-slate-400">Title</TableHead>
-                <TableHead className="w-1/3 text-slate-400">
-                  Created At
-                </TableHead>
-                <TableHead className="rounded-tr-lg"></TableHead>
-              </TableRow>
-            </TableHeader>
-            <TableBody>
-              {isLoading ? (
+            <Table className={styles.mobileTable}>
+              <TableHeader className="rounded-t-lg bg-slate-elevation2">
                 <TableRow>
-                  <TableCell colSpan={4}>Loading...</TableCell>
+                  <TableHead className="w-1/3 rounded-tl-lg text-slate-400">
+                    ID
+                  </TableHead>
+                  <TableHead className="w-1/3 text-slate-400">Title</TableHead>
+                  <TableHead className="w-1/3 text-slate-400">
+                    Created At
+                  </TableHead>
+                  <TableHead className="rounded-tr-lg"></TableHead>
                 </TableRow>
-              ) : workflows?.length === 0 ? (
-                <TableRow>
-                  <TableCell colSpan={4}>No workflows found</TableCell>
-                </TableRow>
-              ) : (
-                workflows?.map((workflow) => {
-                  return (
-                    <TableRow
-                      key={workflow.workflow_permanent_id}
-                      className="cursor-pointer"
-                    >
-                      <TableCell
-                        onClick={(event) => {
-                          handleRowClick(event, workflow.workflow_permanent_id);
-                        }}
+              </TableHeader>
+              <TableBody>
+                {isLoading ? (
+                  <TableRow>
+                    <TableCell colSpan={4}>Loading...</TableCell>
+                  </TableRow>
+                ) : workflows?.length === 0 ? (
+                  <TableRow>
+                    <TableCell colSpan={4}>No workflows found</TableCell>
+                  </TableRow>
+                ) : (
+                  workflows?.map((workflow) => {
+                    return (
+                      <TableRow
+                        key={workflow.workflow_permanent_id}
+                        className="cursor-pointer"
                       >
-                        {workflow.workflow_permanent_id}
-                      </TableCell>
-                      <TableCell
-                        onClick={(event) => {
-                          handleRowClick(event, workflow.workflow_permanent_id);
-                        }}
-                      >
-                        {workflow.title}
-                      </TableCell>
-                      <TableCell
-                        onClick={(event) => {
-                          handleRowClick(event, workflow.workflow_permanent_id);
-                        }}
-                        title={basicTimeFormat(workflow.created_at)}
-                      >
-                        {basicLocalTimeFormat(workflow.created_at)}
-                      </TableCell>
-                      <TableCell>
-                        <div className="flex justify-end gap-2">
-                          <TooltipProvider>
-                            <Tooltip>
-                              <TooltipTrigger asChild>
-                                <Button
-                                  size="icon"
-                                  variant="outline"
-                                  onClick={(event) => {
-                                    handleIconClick(
-                                      event,
-                                      `/workflows/${workflow.workflow_permanent_id}/debug`,
-                                    );
-                                  }}
-                                >
-                                  <Pencil2Icon className="h-4 w-4" />
-                                </Button>
-                              </TooltipTrigger>
-                              <TooltipContent>Open in Editor</TooltipContent>
-                            </Tooltip>
-                          </TooltipProvider>
-                          <TooltipProvider>
-                            <Tooltip>
-                              <TooltipTrigger asChild>
-                                <Button
-                                  size="icon"
-                                  variant="outline"
-                                  onClick={(event) => {
-                                    handleIconClick(
-                                      event,
-                                      `/workflows/${workflow.workflow_permanent_id}/run`,
-                                    );
-                                  }}
-                                >
-                                  <PlayIcon className="h-4 w-4" />
-                                </Button>
-                              </TooltipTrigger>
-                              <TooltipContent>Create New Run</TooltipContent>
-                            </Tooltip>
-                          </TooltipProvider>
-                          <WorkflowActions workflow={workflow} />
-                        </div>
-                      </TableCell>
-                    </TableRow>
-                  );
-                })
-              )}
-            </TableBody>
-          </Table>
-<<<<<<< HEAD
+                        <TableCell
+                          onClick={(event) => {
+                            handleRowClick(
+                              event,
+                              workflow.workflow_permanent_id,
+                            );
+                          }}
+                        >
+                          {workflow.workflow_permanent_id}
+                        </TableCell>
+                        <TableCell
+                          onClick={(event) => {
+                            handleRowClick(
+                              event,
+                              workflow.workflow_permanent_id,
+                            );
+                          }}
+                        >
+                          {workflow.title}
+                        </TableCell>
+                        <TableCell
+                          onClick={(event) => {
+                            handleRowClick(
+                              event,
+                              workflow.workflow_permanent_id,
+                            );
+                          }}
+                          title={basicTimeFormat(workflow.created_at)}
+                        >
+                          {basicLocalTimeFormat(workflow.created_at)}
+                        </TableCell>
+                        <TableCell>
+                          <div className="flex justify-end gap-2">
+                            <TooltipProvider>
+                              <Tooltip>
+                                <TooltipTrigger asChild>
+                                  <Button
+                                    size="icon"
+                                    variant="outline"
+                                    onClick={(event) => {
+                                      handleIconClick(
+                                        event,
+                                        `/workflows/${workflow.workflow_permanent_id}/debug`,
+                                      );
+                                    }}
+                                  >
+                                    <Pencil2Icon className="h-4 w-4" />
+                                  </Button>
+                                </TooltipTrigger>
+                                <TooltipContent>Open in Editor</TooltipContent>
+                              </Tooltip>
+                            </TooltipProvider>
+                            <TooltipProvider>
+                              <Tooltip>
+                                <TooltipTrigger asChild>
+                                  <Button
+                                    size="icon"
+                                    variant="outline"
+                                    onClick={(event) => {
+                                      handleIconClick(
+                                        event,
+                                        `/workflows/${workflow.workflow_permanent_id}/run`,
+                                      );
+                                    }}
+                                  >
+                                    <PlayIcon className="h-4 w-4" />
+                                  </Button>
+                                </TooltipTrigger>
+                                <TooltipContent>Create New Run</TooltipContent>
+                              </Tooltip>
+                            </TooltipProvider>
+                            <WorkflowActions workflow={workflow} />
+                          </div>
+                        </TableCell>
+                      </TableRow>
+                    );
+                  })
+                )}
+              </TableBody>
+            </Table>
           </div>
-          <Pagination className={cn("pt-2", styles.mobilePagination)}>
-            <PaginationContent>
-              <PaginationItem>
-                <PaginationPrevious
-                  className={cn({ "cursor-not-allowed": page === 1 })}
-                  onClick={() => {
-                    if (page === 1) {
-                      return;
-                    }
-                    const params = new URLSearchParams();
-                    params.set("page", String(Math.max(1, page - 1)));
-                    setSearchParams(params, { replace: true });
-                  }}
-                />
-              </PaginationItem>
-              <PaginationItem>
-                <PaginationLink>{page}</PaginationLink>
-              </PaginationItem>
-              <PaginationItem>
-                <PaginationNext
-                  onClick={() => {
-                    const params = new URLSearchParams();
-                    params.set("page", String(page + 1));
-                    setSearchParams(params, { replace: true });
-                  }}
-                />
-              </PaginationItem>
-            </PaginationContent>
-          </Pagination>
-=======
           <div className="relative px-3 py-3">
             <div className="absolute left-3 top-1/2 flex -translate-y-1/2 items-center gap-2 text-sm">
               <span className="text-slate-400">Items per page</span>
@@ -371,7 +365,7 @@
                 <option value={50}>50</option>
               </select>
             </div>
-            <Pagination className="pt-0">
+            <Pagination className={cn("pt-0", styles.mobilePagination)}>
               <PaginationContent>
                 <PaginationItem>
                   <PaginationPrevious
@@ -395,7 +389,6 @@
               </PaginationContent>
             </Pagination>
           </div>
->>>>>>> 115c46ff
         </div>
         <div className={styles.mobileWorkflowTemplates}>
           <WorkflowTemplates />
