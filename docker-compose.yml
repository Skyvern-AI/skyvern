version: '3.8'

services:
  postgres:
    image: postgres:14-alpine
    restart: always
    # comment out if you want to externally connect DB
    ports:
      - 5432:5432
    volumes:
      - ${POSTGRES_PATH}:/var/lib/postgresql/data
    environment:
      - PGDATA=/var/lib/postgresql/data/pgdata
      - POSTGRES_USER=skyvern
      - POSTGRES_PASSWORD=skyvern
      - POSTGRES_POSTGRES_DB=skyvern
    healthcheck:
      test: ["CMD-SHELL", "pg_isready -U skyvern"]
      interval: 5s
      timeout: 5s
      retries: 5

  skyvern:
    image: public.ecr.aws/skyvern/skyvern:latest
    restart: on-failure
    # comment out if you want to externally call skyvern API
    ports:
      - 8001:8000
    volumes:
      - ./artifacts:/data/artifacts
      - ./videos:/data/videos
      - ./har:/data/har
      - ./log:/data/log
      - ./.streamlit:/app/.streamlit
    environment:
      - DATABASE_STRING=postgresql+psycopg://skyvern:skyvern@postgres:5432/skyvern
      - BROWSER_TYPE=chromium-headful
      - ENABLE_OPENAI=true
      - OPENAI_API_KEY=${OPENAI_API_KEY}
      - LLM_KEY=${LLM_KEY}
      - LOG_LEVEL=${LOG_LEVEL}
      # If you want to use other LLM provider, like azure and anthropic:
      # - ENABLE_ANTHROPIC=true
      # - LLM_KEY=ANTHROPIC_CLAUDE3_OPUS
      # - ANTHROPIC_API_KEY=<your_anthropic_key>
      # - ENABLE_AZURE=true
      # - LLM_KEY=AZURE_OPENAI
      # - AZURE_DEPLOYMENT=<your_azure_deployment>
      # - AZURE_API_KEY=<your_azure_api_key>
      # - AZURE_API_BASE=<your_azure_api_base>
      # - AZURE_API_VERSION=<your_azure_api_version>
    depends_on:
      postgres:
        condition: service_healthy
    healthcheck:
      test: ["CMD", "test", "-f", "/app/.streamlit/secrets.toml"]
      interval: 5s
      timeout: 5s
      retries: 5

  skyvern-ui:
    image: public.ecr.aws/skyvern/skyvern-ui:latest
    restart: on-failure
    ports:
      - 8081:8080
      - 9090:9090
    volumes:
      - ./artifacts:/data/artifacts
      - ./videos:/data/videos
      - ./har:/data/har
      - ./.streamlit:/app/.streamlit
    environment:
<<<<<<< HEAD
      - VITE_WSS_BASE_URL=${VITE_WSS_BASE_URL}
      - VITE_API_BASE_URL=${VITE_API_BASE_URL}
=======
    # if you want to run skyvern on a remote server,
    # you need to change the host in VITE_WSS_BASE_URL and VITE_API_BASE_URL to match your server ip
      - VITE_WSS_BASE_URL=ws://localhost:8000/api/v1
    #   - VITE_API_BASE_URL=http://localhost:8000/api/v1
>>>>>>> 1b9f45b9
    #   - VITE_SKYVERN_API_KEY=
    depends_on:
      skyvern:
        condition: service_healthy<|MERGE_RESOLUTION|>--- conflicted
+++ resolved
@@ -70,16 +70,11 @@
       - ./har:/data/har
       - ./.streamlit:/app/.streamlit
     environment:
-<<<<<<< HEAD
-      - VITE_WSS_BASE_URL=${VITE_WSS_BASE_URL}
-      - VITE_API_BASE_URL=${VITE_API_BASE_URL}
-=======
-    # if you want to run skyvern on a remote server,
-    # you need to change the host in VITE_WSS_BASE_URL and VITE_API_BASE_URL to match your server ip
-      - VITE_WSS_BASE_URL=ws://localhost:8000/api/v1
-    #   - VITE_API_BASE_URL=http://localhost:8000/api/v1
->>>>>>> 1b9f45b9
-    #   - VITE_SKYVERN_API_KEY=
+      # if you want to run skyvern on a remote server,
+      # you need to change the host in VITE_WSS_BASE_URL and VITE_API_BASE_URL to match your server ip
+      - VITE_WSS_BASE_URL=${VITE_WSS_BASE_URL:-ws://localhost:8000/api/v1}
+      - VITE_API_BASE_URL=${VITE_API_BASE_URL:-http://localhost:8000/api/v1}
+      # - VITE_SKYVERN_API_KEY=
     depends_on:
       skyvern:
         condition: service_healthy