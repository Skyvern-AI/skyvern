import asyncio
import copy
import json
from collections import defaultdict

import structlog
from playwright._impl._errors import TimeoutError
from playwright.async_api import ElementHandle, Frame, Locator, Page

from skyvern.config import settings
from skyvern.constants import DEFAULT_MAX_TOKENS, SKYVERN_DIR, SKYVERN_ID_ATTR
from skyvern.exceptions import (
    FailedToTakeScreenshot,
    NoElementFound,
    ScrapingFailed,
    ScrapingFailedBlankPage,
    UnknownElementTreeFormat,
)
from skyvern.experimentation.wait_utils import empty_page_retry_wait
from skyvern.forge.sdk.api.crypto import calculate_sha256
from skyvern.forge.sdk.core import skyvern_context
from skyvern.forge.sdk.settings_manager import SettingsManager
from skyvern.forge.sdk.trace import TraceManager
from skyvern.utils.image_resizer import Resolution
from skyvern.utils.token_counter import count_tokens
from skyvern.webeye.browser_state import BrowserState
from skyvern.webeye.scraper.scraped_page import (
    CleanupElementTreeFunc,
    ElementTreeBuilder,
    ElementTreeFormat,
    ScrapedPage,
    ScrapeExcludeFunc,
    json_to_html,
)
from skyvern.webeye.utils.page import SkyvernFrame

LOG = structlog.get_logger()
RESERVED_ATTRIBUTES = {
    "accept",  # for input file
    "alt",
    "aria-checked",  # for option tag
    "aria-current",
    "aria-disabled",
    "aria-label",
    "aria-readonly",
    "aria-required",
    "aria-role",
    "aria-selected",  # for option tag
    "checked",
    "data-original-title",  # for bootstrap tooltip
    "data-ui",
    "disabled",  # for button
    "for",
    "href",  # For a tags
    "maxlength",
    "name",
    "pattern",
    "placeholder",
    "readonly",
    "required",
    "selected",  # for option tag
    "shape-description",  # for css shape
    "src",  # do we need this?
    "text-value",
    "title",
    "type",
    "value",
}

BASE64_INCLUDE_ATTRIBUTES = {
    "href",
    "src",
    "poster",
    "srcset",
    "icon",
}


def load_js_script() -> str:
    # TODO: Handle file location better. This is a hacky way to find the file location.
    path = f"{SKYVERN_DIR}/webeye/scraper/domUtils.js"
    try:
        # TODO: Implement TS of domUtils.js and use the complied JS file instead of the raw JS file.
        # This will allow our code to be type safe.
        with open(path) as f:
            return f.read()
    except FileNotFoundError as e:
        LOG.exception("Failed to load the JS script", path=path)
        raise e


JS_FUNCTION_DEFS = load_js_script()


<<<<<<< HEAD
# function to convert JSON element to HTML
def build_attribute(key: str, value: Any) -> str:
    if isinstance(value, bool) or isinstance(value, int):
        return f'{key}="{str(value).lower()}"'

    return f'{key}="{str(value)}"' if value else key


def json_to_html(element: dict, need_skyvern_attrs: bool = True) -> str:
    """
    if element is flagged as dropped, the html format is empty
    """
    tag = element["tagName"]
    attributes: dict[str, Any] = copy.deepcopy(element.get("attributes", {}))

    if element.get("hoverOnly"):
        attributes["hoverable"] = "true"

    interactable = element.get("interactable", False)
    if element.get("isDropped", False):
        if not interactable:
            return ""
        else:
            LOG.debug("Element is interactable. Trimmed all attributes instead of dropping it", element=element)
            attributes = {}

    context = skyvern_context.ensure_context()

    # FIXME: Theoretically, all href links with over 69(64+1+4) length could be hashed
    # but currently, just hash length>150 links to confirm the solution goes well
    if "href" in attributes and len(attributes.get("href", "")) > 150:
        href = attributes.get("href", "")
        # jinja style can't accept the variable name starts with number
        # adding "_" to make sure the variable name is valid.
        hashed_href = "_" + calculate_sha256(href)
        context.hashed_href_map[hashed_href] = href
        attributes["href"] = "{{" + hashed_href + "}}"

    if need_skyvern_attrs:
        # adding the node attribute to attributes
        for attr in ELEMENT_NODE_ATTRIBUTES:
            value = element.get(attr)
            if value is None:
                continue
            attributes[attr] = value

    attributes_html = " ".join(build_attribute(key, value) for key, value in attributes.items())

    if element.get("isSelectable", False):
        tag = "select"

    text = element.get("text", "")
    # build children HTML
    children_html = "".join(
        json_to_html(child, need_skyvern_attrs=need_skyvern_attrs) for child in element.get("children", [])
    )
    # build option HTML
    option_html = "".join(
        f'<option index="{option.get("optionIndex")}">{option.get("text")}</option>'
        if option.get("text")
        else f'<option index="{option.get("optionIndex")}" value="{option.get("value")}">{option.get("text")}</option>'
        for option in element.get("options", [])
    )

    if element.get("purgeable", False):
        return children_html + option_html

    before_pseudo_text = element.get("beforePseudoText") or ""
    after_pseudo_text = element.get("afterPseudoText") or ""

    # Check if the element is self-closing
    if (
        tag in ["img", "input", "br", "hr", "meta", "link"]
        and not option_html
        and not children_html
        and not before_pseudo_text
        and not after_pseudo_text
    ):
        return f"<{tag}{attributes_html if not attributes_html else ' ' + attributes_html}>"
    else:
        return f"<{tag}{attributes_html if not attributes_html else ' ' + attributes_html}>{before_pseudo_text}{text}{children_html + option_html}{after_pseudo_text}</{tag}>"


=======
>>>>>>> 0dba57f4
def clean_element_before_hashing(element: dict) -> dict:
    def clean_nested(element: dict) -> dict:
        element_cleaned = {key: value for key, value in element.items() if key not in {"id", "rect", "frame_index"}}
        if "attributes" in element:
            attributes_cleaned = {key: value for key, value in element["attributes"].items() if key != SKYVERN_ID_ATTR}
            element_cleaned["attributes"] = attributes_cleaned
        if "children" in element:
            children_cleaned = [clean_nested(child) for child in element["children"]]
            element_cleaned["children"] = children_cleaned
        return element_cleaned

    return clean_nested(element)


def hash_element(element: dict) -> str:
    hash_ready_element = clean_element_before_hashing(element)
    # Sort the keys to ensure consistent ordering
    element_string = json.dumps(hash_ready_element, sort_keys=True)

    return calculate_sha256(element_string)


def build_element_dict(
    elements: list[dict],
) -> tuple[dict[str, str], dict[str, dict], dict[str, str], dict[str, str], dict[str, list[str]]]:
    id_to_css_dict: dict[str, str] = {}
    id_to_element_dict: dict[str, dict] = {}
    id_to_frame_dict: dict[str, str] = {}
    id_to_element_hash: dict[str, str] = {}
    hash_to_element_ids: dict[str, list[str]] = {}

    for element in elements:
        element_id: str = element.get("id", "")
        # get_interactable_element_tree marks each interactable element with a SKYVERN_ID_ATTR attribute
        id_to_css_dict[element_id] = f"[{SKYVERN_ID_ATTR}='{element_id}']"
        id_to_element_dict[element_id] = element
        id_to_frame_dict[element_id] = element["frame"]
        element_hash = hash_element(element)
        id_to_element_hash[element_id] = element_hash
        hash_to_element_ids[element_hash] = hash_to_element_ids.get(element_hash, []) + [element_id]

    return id_to_css_dict, id_to_element_dict, id_to_frame_dict, id_to_element_hash, hash_to_element_ids


@TraceManager.traced_async(ignore_input=True)
async def scrape_website(
    browser_state: BrowserState,
    url: str,
    cleanup_element_tree: CleanupElementTreeFunc,
    num_retry: int = 0,
    max_retries: int = settings.MAX_SCRAPING_RETRIES,
    scrape_exclude: ScrapeExcludeFunc | None = None,
    take_screenshots: bool = True,
    draw_boxes: bool = True,
    max_screenshot_number: int = settings.MAX_NUM_SCREENSHOTS,
    scroll: bool = True,
    support_empty_page: bool = False,
    wait_seconds: float = 0,
) -> ScrapedPage:
    """
    ************************************************************************************************
    ************ NOTE: MAX_SCRAPING_RETRIES is set to 0 in both staging and production *************
    ************************************************************************************************
    High-level asynchronous function to scrape a web page. It sets up the Playwright environment, handles browser and
    page initialization, and calls the safe scraping function. This function is ideal for general use where initial
    setup and safety measures are required.

    Asynchronous function that safely scrapes a web page. It handles exceptions and retries scraping up to a maximum
    number of attempts. This function should be used when reliability and error handling are crucial, such as in
    automated scraping tasks.

    :param browser_context: BrowserContext instance used for scraping.
    :param url: URL of the web page to be scraped.
    :param page: Optional Page instance for scraping, a new page is created if None.
    :param num_retry: Tracks number of retries if scraping fails, defaults to 0.

    :return: Tuple containing Page instance, base64 encoded screenshot, and page elements.

    :raises Exception: When scraping fails after maximum retries.
    """

    try:
        num_retry += 1
        return await scrape_web_unsafe(
            browser_state=browser_state,
            url=url,
            cleanup_element_tree=cleanup_element_tree,
            scrape_exclude=scrape_exclude,
            take_screenshots=take_screenshots,
            draw_boxes=draw_boxes,
            max_screenshot_number=max_screenshot_number,
            scroll=scroll,
            support_empty_page=support_empty_page,
            wait_seconds=wait_seconds,
        )
    except ScrapingFailedBlankPage:
        raise
    except Exception as e:
        # NOTE: MAX_SCRAPING_RETRIES is set to 0 in both staging and production
        if num_retry > max_retries:
            LOG.error(
                "Scraping failed after max retries, aborting.",
                max_retries=max_retries,
                num_retry=num_retry,
                url=url,
                exc_info=True,
            )
            if isinstance(e, FailedToTakeScreenshot):
                raise e
            else:
                raise ScrapingFailed() from e
        LOG.info("Scraping failed, will retry", max_retries=max_retries, num_retry=num_retry, url=url, wait_seconds=0.5)
        await asyncio.sleep(0.5)
        return await scrape_website(
            browser_state,
            url,
            cleanup_element_tree,
            num_retry=num_retry,
            max_retries=max_retries,
            scrape_exclude=scrape_exclude,
            take_screenshots=take_screenshots,
            draw_boxes=draw_boxes,
            max_screenshot_number=max_screenshot_number,
            scroll=scroll,
        )


async def get_frame_text(iframe: Frame) -> str:
    """
    Get all the visible text in the iframe.
    :param iframe: Frame instance to get the text from.
    :return: All the visible text from the iframe.
    """
    js_script = "() => document.body.innerText"

    try:
        text = await SkyvernFrame.evaluate(frame=iframe, expression=js_script)
    except Exception:
        LOG.warning(
            "failed to get text from iframe",
            exc_info=True,
        )
        return ""

    for child_frame in iframe.child_frames:
        if child_frame.is_detached():
            continue

        try:
            child_frame_element = await child_frame.frame_element()
        except Exception:
            LOG.warning(
                "Unable to get child_frame_element",
                exc_info=True,
            )
            continue

        # it will get stuck when we `frame.evaluate()` on an invisible iframe
        if not await child_frame_element.is_visible():
            continue

        text += await get_frame_text(child_frame)

    return text


async def scrape_web_unsafe(
    browser_state: BrowserState,
    url: str,
    cleanup_element_tree: CleanupElementTreeFunc,
    scrape_exclude: ScrapeExcludeFunc | None = None,
    take_screenshots: bool = True,
    draw_boxes: bool = True,
    max_screenshot_number: int = settings.MAX_NUM_SCREENSHOTS,
    scroll: bool = True,
    support_empty_page: bool = False,
    wait_seconds: float = 0,
) -> ScrapedPage:
    """
    Asynchronous function that performs web scraping without any built-in error handling. This function is intended
    for use cases where the caller handles exceptions or in controlled environments. It directly scrapes the provided
    URL or continues on the given page.

    :param browser_context: BrowserContext instance used for scraping.
    :param url: URL of the web page to be scraped. Used only when creating a new page.
    :param page: Optional Page instance for scraping, a new page is created if None.
    :return: Tuple containing Page instance, base64 encoded screenshot, and page elements.
    :note: This function does not handle exceptions. Ensure proper error handling in the calling context.
    """

    # browser state must have the page instance, otherwise we should not do scraping
    page = await browser_state.must_get_working_page()
    # Take screenshots of the page with the bounding boxes. We will remove the bounding boxes later.
    # Scroll to the top of the page and take a screenshot.
    # Scroll to the next page and take a screenshot until we reach the end of the page.
    # We check if the scroll_y_px_old is the same as scroll_y_px to determine if we have reached the end of the page.
    # This also solves the issue where we can't scroll due to a popup.(e.g. geico first popup on the homepage after
    # clicking start my quote)
    url = page.url
    if url == "about:blank" and not support_empty_page:
        raise ScrapingFailedBlankPage()

    skyvern_frame = await SkyvernFrame.create_instance(page)
    await skyvern_frame.safe_wait_for_animation_end()

    if wait_seconds > 0:
        LOG.info(f"Waiting for {wait_seconds} seconds before scraping the website.", wait_seconds=wait_seconds)
        await asyncio.sleep(wait_seconds)

    elements, element_tree = await get_interactable_element_tree(page, scrape_exclude)
    if not elements and not support_empty_page:
        LOG.warning("No elements found on the page, wait and retry")
        await empty_page_retry_wait()
        elements, element_tree = await get_interactable_element_tree(page, scrape_exclude)

    element_tree = await cleanup_element_tree(page, url, copy.deepcopy(element_tree))
    element_tree_trimmed = trim_element_tree(copy.deepcopy(element_tree))

    screenshots = []
    if take_screenshots:
        element_tree_trimmed_html_str = "".join(
            json_to_html(element, need_skyvern_attrs=False) for element in element_tree_trimmed
        )
        token_count = count_tokens(element_tree_trimmed_html_str)
        if token_count > DEFAULT_MAX_TOKENS:
            max_screenshot_number = min(max_screenshot_number, 1)

        screenshots = await SkyvernFrame.take_split_screenshots(
            page=page,
            url=url,
            draw_boxes=draw_boxes,
            max_number=max_screenshot_number,
            scroll=scroll,
        )
    id_to_css_dict, id_to_element_dict, id_to_frame_dict, id_to_element_hash, hash_to_element_ids = build_element_dict(
        elements
    )

    # if there are no elements, fail the scraping unless support_empty_page is True
    if not elements and not support_empty_page:
        raise NoElementFound()

    text_content = await get_frame_text(page.main_frame)

    html = ""
    window_dimension = None
    try:
        skyvern_frame = await SkyvernFrame.create_instance(frame=page)
        html = await skyvern_frame.get_content()
        if page.viewport_size:
            window_dimension = Resolution(width=page.viewport_size["width"], height=page.viewport_size["height"])
    except Exception:
        LOG.error(
            "Failed out to get HTML content",
            url=url,
            exc_info=True,
        )

    return ScrapedPage(
        elements=elements,
        id_to_css_dict=id_to_css_dict,
        id_to_element_dict=id_to_element_dict,
        id_to_frame_dict=id_to_frame_dict,
        id_to_element_hash=id_to_element_hash,
        hash_to_element_ids=hash_to_element_ids,
        element_tree=element_tree,
        element_tree_trimmed=element_tree_trimmed,
        screenshots=screenshots,
        url=url,
        html=html,
        extracted_text=text_content,
        window_dimension=window_dimension,
        _browser_state=browser_state,
        _clean_up_func=cleanup_element_tree,
        _scrape_exclude=scrape_exclude,
    )


async def get_all_children_frames(page: Page) -> list[Frame]:
    start_index = 0
    frames = page.main_frame.child_frames

    while start_index < len(frames):
        frame = frames[start_index]
        start_index += 1
        frames.extend(frame.child_frames)

    return frames


async def filter_frames(frames: list[Frame], scrape_exclude: ScrapeExcludeFunc | None = None) -> list[Frame]:
    filtered_frames = []
    for frame in frames:
        if frame.is_detached():
            continue

        if scrape_exclude is not None and await scrape_exclude(frame.page, frame):
            continue

        filtered_frames.append(frame)
    return filtered_frames


async def add_frame_interactable_elements(
    frame: Frame,
    frame_index: int,
    elements: list[dict],
    element_tree: list[dict],
) -> tuple[list[dict], list[dict]]:
    """
    Add the interactable element of the frame to the elements and element_tree.
    """
    try:
        frame_element = await frame.frame_element()
        # it will get stuck when we `frame.evaluate()` on an invisible iframe
        if not await frame_element.is_visible():
            return elements, element_tree
        skyvern_id = await frame_element.get_attribute(SKYVERN_ID_ATTR)
        if not skyvern_id:
            LOG.info(
                "No Skyvern id found for frame, skipping",
                frame_index=frame_index,
                attr=SKYVERN_ID_ATTR,
            )
            return elements, element_tree
    except Exception:
        LOG.warning(
            "Unable to get Skyvern id from frame_element",
            attr=SKYVERN_ID_ATTR,
            exc_info=True,
        )
        return elements, element_tree

    skyvern_frame = await SkyvernFrame.create_instance(frame)
    await skyvern_frame.safe_wait_for_animation_end()

    frame_elements, frame_element_tree = await skyvern_frame.build_tree_from_body(
        frame_name=skyvern_id, frame_index=frame_index
    )

    for element in elements:
        if element["id"] == skyvern_id:
            element["children"] = frame_element_tree

    elements = elements + frame_elements

    return elements, element_tree


@TraceManager.traced_async(ignore_input=True)
async def get_interactable_element_tree(
    page: Page,
    scrape_exclude: ScrapeExcludeFunc | None = None,
) -> tuple[list[dict], list[dict]]:
    """
    Get the element tree of the page, including all the elements that are interactable.
    :param page: Page instance to get the element tree from.
    :return: Tuple containing the element tree and a map of element IDs to elements.
    """
    # main page index is 0
    skyvern_page = await SkyvernFrame.create_instance(page)
    elements, element_tree = await skyvern_page.build_tree_from_body(frame_name="main.frame", frame_index=0)

    context = skyvern_context.ensure_context()
    frames = await get_all_children_frames(page)
    frames = await filter_frames(frames, scrape_exclude)

    for frame in frames:
        frame_index = context.frame_index_map.get(frame, None)
        if frame_index is None:
            frame_index = len(context.frame_index_map) + 1
            context.frame_index_map[frame] = frame_index

    for frame in frames:
        frame_index = context.frame_index_map[frame]
        elements, element_tree = await add_frame_interactable_elements(
            frame,
            frame_index,
            elements,
            element_tree,
        )

    return elements, element_tree


class IncrementalScrapePage(ElementTreeBuilder):
    def __init__(self, skyvern_frame: SkyvernFrame) -> None:
        self.id_to_element_dict: dict[str, dict] = dict()
        self.id_to_css_dict: dict[str, str] = dict()
        self.elements: list[dict] = list()
        self.element_tree: list[dict] = list()
        self.element_tree_trimmed: list[dict] = list()
        self.skyvern_frame = skyvern_frame

    def set_element_tree_trimmed(self, element_tree_trimmed: list[dict]) -> None:
        self.element_tree_trimmed = element_tree_trimmed

    def check_id_in_page(self, element_id: str) -> bool:
        css_selector = self.id_to_css_dict.get(element_id, "")
        if css_selector:
            return True
        return False

    @TraceManager.traced_async(ignore_input=True)
    async def get_incremental_element_tree(
        self,
        cleanup_element_tree: CleanupElementTreeFunc,
    ) -> list[dict]:
        frame = self.skyvern_frame.get_frame()

        try:
            incremental_elements, incremental_tree = await self.skyvern_frame.get_incremental_element_tree(
                wait_until_finished=True
            )
        except TimeoutError:
            LOG.warning(
                "Timeout to get incremental elements with wait_until_finished, going to get incremental elements without waiting",
            )
            incremental_elements, incremental_tree = await self.skyvern_frame.get_incremental_element_tree(
                wait_until_finished=False
            )

        # we listen the incremental elements seperated by frames, so all elements will be in the same SkyvernFrame
        self.id_to_css_dict, self.id_to_element_dict, _, _, _ = build_element_dict(incremental_elements)

        self.elements = incremental_elements

        incremental_tree = await cleanup_element_tree(frame, frame.url, copy.deepcopy(incremental_tree))
        trimmed_element_tree = trim_element_tree(copy.deepcopy(incremental_tree))

        self.element_tree = incremental_tree
        self.element_tree_trimmed = trimmed_element_tree

        return self.element_tree_trimmed

    async def start_listen_dom_increment(self, element: ElementHandle | None = None) -> None:
        js_script = "async (element) => await startGlobalIncrementalObserver(element)"
        await SkyvernFrame.evaluate(frame=self.skyvern_frame.get_frame(), expression=js_script, arg=element)

    async def stop_listen_dom_increment(self) -> None:
        # check if the DOM has navigated away or refreshed
        js_script = "() => window.globalObserverForDOMIncrement === undefined"
        if await SkyvernFrame.evaluate(frame=self.skyvern_frame.get_frame(), expression=js_script):
            return
        js_script = "async () => await stopGlobalIncrementalObserver()"
        await SkyvernFrame.evaluate(
            frame=self.skyvern_frame.get_frame(),
            expression=js_script,
            timeout_ms=SettingsManager.get_settings().BROWSER_SCRAPING_BUILDING_ELEMENT_TREE_TIMEOUT_MS,
        )

    async def get_incremental_elements_num(self) -> int:
        # check if the DOM has navigated away or refreshed
        js_script = "() => window.globalOneTimeIncrementElements === undefined"
        if await SkyvernFrame.evaluate(frame=self.skyvern_frame.get_frame(), expression=js_script):
            return 0

        js_script = "() => window.globalOneTimeIncrementElements.length"
        return await SkyvernFrame.evaluate(frame=self.skyvern_frame.get_frame(), expression=js_script)

    async def __validate_element_by_value(self, value: str, element: dict) -> tuple[Locator | None, bool]:
        """
        Locator: the locator of the matched element. None if no valid element to interact;
        bool: is_matched. True, found an intercatable alternative one; False, not found  any alternative;

        If is_matched is True, but Locator is None. It means the value is matched, but the current element is non-interactable
        """

        interactable = element.get("interactable", False)
        element_id = element.get("id", "")

        parent_locator: Locator | None = None
        if element_id:
            parent_locator = self.skyvern_frame.get_frame().locator(f'[{SKYVERN_ID_ATTR}="{element_id}"]')

        # DFS to validate the children first:
        # if the child element matched and is interactable, return the child node directly
        # if the child element matched value but not interactable, try to interact with the parent node
        children = element.get("children", [])
        for child in children:
            child_locator, is_match = await self.__validate_element_by_value(value, child)
            if is_match:
                if child_locator:
                    return child_locator, True
                if interactable and parent_locator and await parent_locator.count() > 0:
                    return parent_locator, True
                return None, True

        if not parent_locator:
            return None, False

        text = element.get("text", "")
        if text != value:
            return None, False

        if await parent_locator.count() == 0:
            return None, False

        if not interactable:
            LOG.debug("Find the target element by text, but the element is not interactable", text=text)
            return None, True

        return parent_locator, True

    async def select_one_element_by_value(self, value: str) -> Locator | None:
        for element in self.element_tree:
            locator, _ = await self.__validate_element_by_value(value=value, element=element)
            if locator:
                return locator
        return None

    def build_html_tree(self, element_tree: list[dict] | None = None, need_skyvern_attrs: bool = True) -> str:
        return "".join(
            [
                json_to_html(element, need_skyvern_attrs=need_skyvern_attrs)
                for element in (element_tree or self.element_tree_trimmed)
            ]
        )

    def support_economy_elements_tree(self) -> bool:
        return False

    def build_element_tree(
        self, fmt: ElementTreeFormat = ElementTreeFormat.HTML, html_need_skyvern_attrs: bool = True
    ) -> str:
        if fmt == ElementTreeFormat.HTML:
            return self.build_html_tree(
                element_tree=self.element_tree_trimmed, need_skyvern_attrs=html_need_skyvern_attrs
            )
        if fmt == ElementTreeFormat.JSON:
            return json.dumps(self.element_tree_trimmed)

        raise UnknownElementTreeFormat(fmt=fmt)

    def build_economy_elements_tree(
        self,
        fmt: ElementTreeFormat = ElementTreeFormat.HTML,
        html_need_skyvern_attrs: bool = True,
        percent_to_keep: float = 1,
    ) -> str:
        raise NotImplementedError("Not implemented")


def _should_keep_unique_id(element: dict) -> bool:
    # case where we shouldn't keep unique_id
    # 1. no readonly attr and not disable attr and no interactable
    # 2. readonly=false and disable=false and interactable=false

    if element.get("hoverOnly"):
        return True

    attributes = element.get("attributes", {})
    if (
        "disabled" not in attributes
        and "aria-disabled" not in attributes
        and "readonly" not in attributes
        and "aria-readonly" not in attributes
    ):
        return element.get("interactable", False)

    disabled = attributes.get("disabled")
    aria_disabled = attributes.get("aria-disabled")
    readonly = attributes.get("readonly")
    aria_readonly = attributes.get("aria-readonly")
    if disabled or aria_disabled or readonly or aria_readonly:
        return True
    return element.get("interactable", False)


def trim_element(element: dict) -> dict:
    queue = [element]
    while queue:
        queue_ele = queue.pop(0)
        if "frame" in queue_ele:
            del queue_ele["frame"]

        if "frame_index" in queue_ele:
            del queue_ele["frame_index"]

        if "id" in queue_ele and not _should_keep_unique_id(queue_ele):
            del queue_ele["id"]

        if "attributes" in queue_ele:
            new_attributes = _trimmed_base64_data(queue_ele["attributes"])
            if new_attributes:
                queue_ele["attributes"] = new_attributes
            else:
                del queue_ele["attributes"]

        if "attributes" in queue_ele and not queue_ele.get("keepAllAttr", False):
            new_attributes = _trimmed_attributes(queue_ele["attributes"])
            if new_attributes:
                queue_ele["attributes"] = new_attributes
            else:
                del queue_ele["attributes"]
        # remove the tag, don't need it in the HTML tree
        if "keepAllAttr" in queue_ele:
            del queue_ele["keepAllAttr"]

        if "children" in queue_ele:
            queue.extend(queue_ele["children"])
            if not queue_ele["children"]:
                del queue_ele["children"]
        if "text" in queue_ele:
            element_text = str(queue_ele["text"]).strip()
            if not element_text:
                del queue_ele["text"]

        if (
            "attributes" in queue_ele
            and "name" in queue_ele["attributes"]
            and len(queue_ele["attributes"]["name"]) > 500
        ):
            queue_ele["attributes"]["name"] = queue_ele["attributes"]["name"][:500]

        if "beforePseudoText" in queue_ele and not queue_ele.get("beforePseudoText"):
            del queue_ele["beforePseudoText"]

        if "afterPseudoText" in queue_ele and not queue_ele.get("afterPseudoText"):
            del queue_ele["afterPseudoText"]

    return element


def trim_element_tree(elements: list[dict]) -> list[dict]:
    for element in elements:
        trim_element(element)
    return elements


def _trimmed_base64_data(attributes: dict) -> dict:
    new_attributes: dict = {}

    for key in attributes:
        if key in BASE64_INCLUDE_ATTRIBUTES and "data:" in attributes.get(key, ""):
            continue
        new_attributes[key] = attributes[key]

    return new_attributes


def _trimmed_attributes(attributes: dict) -> dict:
    new_attributes: dict = {}

    for key in attributes:
        if key == "role" and attributes[key] in ["listbox", "option"]:
            new_attributes[key] = attributes[key]
        if key in RESERVED_ATTRIBUTES:
            new_attributes[key] = attributes[key]

    return new_attributes


def _remove_unique_id(element: dict) -> None:
    if "attributes" not in element:
        return
    if SKYVERN_ID_ATTR in element["attributes"]:
        del element["attributes"][SKYVERN_ID_ATTR]


def _build_element_links(elements: list[dict]) -> None:
    """
    Build the links for listbox. A listbox could be mapped back to another element if:
        1. The listbox element's text matches context or text of an element
    """
    # first, build mapping between text/context and elements
    text_to_elements_map: dict[str, list[dict]] = defaultdict(list)
    context_to_elements_map: dict[str, list[dict]] = defaultdict(list)
    for element in elements:
        if "text" in element:
            text_to_elements_map[element["text"]].append(element)
        if "context" in element:
            context_to_elements_map[element["context"]].append(element)

    # then, build the links from element to listbox elements
    for element in elements:
        if not (
            "attributes" in element and "role" in element["attributes"] and "listbox" == element["attributes"]["role"]
        ):
            continue
        listbox_text = element["text"] if "text" in element else ""

        # WARNING: If a listbox has really little commont content (yes/no, etc.),
        #   it might have conflict and will connect to wrong element
        # if len(listbox_text) < 10:
        #     # do not support small listbox text for now as it's error proning. larger text match is more reliable
        #     LOG.info("Skip because too short listbox text", listbox_text=listbox_text)
        #     continue

        for text, linked_elements in text_to_elements_map.items():
            if listbox_text in text:
                for linked_element in linked_elements:
                    if linked_element["id"] != element["id"]:
                        LOG.info(
                            "Match listbox to target element text",
                            listbox_text=listbox_text,
                            text=text,
                            listbox_id=element["id"],
                            linked_element_id=linked_element["id"],
                        )
                        linked_element["linked_element"] = element["id"]

        for context, linked_elements in context_to_elements_map.items():
            if listbox_text in context:
                for linked_element in linked_elements:
                    if linked_element["id"] != element["id"]:
                        LOG.info(
                            "Match listbox to target element context",
                            listbox_text=listbox_text,
                            context=context,
                            listbox_id=element["id"],
                            linked_element_id=linked_element["id"],
                        )
                        linked_element["linked_element"] = element["id"]<|MERGE_RESOLUTION|>--- conflicted
+++ resolved
@@ -2,6 +2,7 @@
 import copy
 import json
 from collections import defaultdict
+from typing import Any
 
 import structlog
 from playwright._impl._errors import TimeoutError
@@ -92,7 +93,6 @@
 JS_FUNCTION_DEFS = load_js_script()
 
 
-<<<<<<< HEAD
 # function to convert JSON element to HTML
 def build_attribute(key: str, value: Any) -> str:
     if isinstance(value, bool) or isinstance(value, int):
@@ -101,83 +101,6 @@
     return f'{key}="{str(value)}"' if value else key
 
 
-def json_to_html(element: dict, need_skyvern_attrs: bool = True) -> str:
-    """
-    if element is flagged as dropped, the html format is empty
-    """
-    tag = element["tagName"]
-    attributes: dict[str, Any] = copy.deepcopy(element.get("attributes", {}))
-
-    if element.get("hoverOnly"):
-        attributes["hoverable"] = "true"
-
-    interactable = element.get("interactable", False)
-    if element.get("isDropped", False):
-        if not interactable:
-            return ""
-        else:
-            LOG.debug("Element is interactable. Trimmed all attributes instead of dropping it", element=element)
-            attributes = {}
-
-    context = skyvern_context.ensure_context()
-
-    # FIXME: Theoretically, all href links with over 69(64+1+4) length could be hashed
-    # but currently, just hash length>150 links to confirm the solution goes well
-    if "href" in attributes and len(attributes.get("href", "")) > 150:
-        href = attributes.get("href", "")
-        # jinja style can't accept the variable name starts with number
-        # adding "_" to make sure the variable name is valid.
-        hashed_href = "_" + calculate_sha256(href)
-        context.hashed_href_map[hashed_href] = href
-        attributes["href"] = "{{" + hashed_href + "}}"
-
-    if need_skyvern_attrs:
-        # adding the node attribute to attributes
-        for attr in ELEMENT_NODE_ATTRIBUTES:
-            value = element.get(attr)
-            if value is None:
-                continue
-            attributes[attr] = value
-
-    attributes_html = " ".join(build_attribute(key, value) for key, value in attributes.items())
-
-    if element.get("isSelectable", False):
-        tag = "select"
-
-    text = element.get("text", "")
-    # build children HTML
-    children_html = "".join(
-        json_to_html(child, need_skyvern_attrs=need_skyvern_attrs) for child in element.get("children", [])
-    )
-    # build option HTML
-    option_html = "".join(
-        f'<option index="{option.get("optionIndex")}">{option.get("text")}</option>'
-        if option.get("text")
-        else f'<option index="{option.get("optionIndex")}" value="{option.get("value")}">{option.get("text")}</option>'
-        for option in element.get("options", [])
-    )
-
-    if element.get("purgeable", False):
-        return children_html + option_html
-
-    before_pseudo_text = element.get("beforePseudoText") or ""
-    after_pseudo_text = element.get("afterPseudoText") or ""
-
-    # Check if the element is self-closing
-    if (
-        tag in ["img", "input", "br", "hr", "meta", "link"]
-        and not option_html
-        and not children_html
-        and not before_pseudo_text
-        and not after_pseudo_text
-    ):
-        return f"<{tag}{attributes_html if not attributes_html else ' ' + attributes_html}>"
-    else:
-        return f"<{tag}{attributes_html if not attributes_html else ' ' + attributes_html}>{before_pseudo_text}{text}{children_html + option_html}{after_pseudo_text}</{tag}>"
-
-
-=======
->>>>>>> 0dba57f4
 def clean_element_before_hashing(element: dict) -> dict:
     def clean_nested(element: dict) -> dict:
         element_cleaned = {key: value for key, value in element.items() if key not in {"id", "rect", "frame_index"}}
