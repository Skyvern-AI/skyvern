---
title: Credential Management
subtitle: Never send your credentials to LLMs.
slug: credentials/introduction
---

Need to give Skyvern access to your credentials? Usernames and passwords, 2FA, credit cards for payments, etc. Skyvern's credential management provides a secure way to manage and use credentials. Agents can then use them without exposing those credentials to LLMs.

### 2FA Support (TOTP)

Many websites require entering a TOTP (2FA/MFA/Verification) code during login. Skyvern has TOTP (2FA/MFA/Verification Code) support natively.

**Supported authentication methods**:
- Phone verification code
- Email verification code
- Authenticator app
- Confirmation link sent to email. Click the link and create an account
- One time login link sent to email. Click and login

If you have any questions about how to set these up, please contact [Skyvern Support](mailto:support@skyvern.com).

## Credit Card Management

Skyvern can manage your credit cards and use them to complete tasks.

**Supported credit card types**:
- Visa
- Mastercard
<CardGroup cols={3}>
  <Card
    title="Password Management"
    icon="key"
    href="/credentials/passwords"
  >
    Manage and use passwords with Skyvern Agent
  </Card>
  <Card
    title="Credit Cards"
    icon="credit-card"
    href="/credentials/credit-cards"
  >
    Manage and use credit cards with Skyvern Agent
  </Card>
  <Card
    title="2FA Support (TOTP)"
    icon="pager"
    href="/credentials/totp"
  >
    Manage and use 2FA (TOTP) with Skyvern Agent
  </Card>
</CardGroup>


## Password Manager Integrations

If you have your own password manager, Skyvern can integrate with it. Skyvern can read the credentials on the fly to complete tasks while keeping your credentials secure. Skyvern never stores your credentials or sends them to any third parties (including LLMs).

**Supported password manager types**:
- Bitwarden
<<<<<<< HEAD
- Custom Credential Service (HTTP API)
- 1Password Integration (Private beta)
=======
- 1Password Integration
>>>>>>> d310c5e3

**Coming Soon**:
- LastPass Integration
- Keeper Integration
- Azure Key Vault Integration

Contact [Skyvern Support](mailto:support@skyvern.com) if you want access to the private beta for these integrations.

<CardGroup cols={3}>
  <Card
    title="Bitwarden Integration"
    icon="shield-keyhole"
    href="/credentials/bitwarden"
  >
    Securely manage your passwords with Bitwarden
  </Card>
  <Card
    title="1Password Integration"
    icon="fingerprint"
    href="mailto:sales@skyvern.com"
  >
    Securely manage your passwords with 1Password
  </Card>
  <Card
    title="LastPass Integration"
    icon="vault"
    href="mailto:sales@skyvern.com"
  >
    (coming soon) Securely manage your passwords with LastPass
  </Card>
  <Card
    title="Custom Credential Service"
    icon="api"
    href="/credentials/custom-credential-service"
  >
    Integrate your own HTTP API for credential management
  </Card>
  <Card
    title="Keeper Integration"
    icon="lock-keyhole"
    href="mailto:sales@skyvern.com"
  >
    (coming soon) Securely manage your passwords with Keeper
  </Card>
  <Card
    title="Azure Key Vault Integration"
    icon="cloud"
    href="mailto:sales@skyvern.com"
  >
    (coming soon) Securely manage your secrets with Azure Key Vault
  </Card>
  <Card
    title="AWS Secret Manager Integration"
    icon="key"
    href="mailto:sales@skyvern.com"
  >
    (coming soon) Securely manage your secrets with AWS Secret Manager
  </Card>
</CardGroup><|MERGE_RESOLUTION|>--- conflicted
+++ resolved
@@ -57,12 +57,8 @@
 
 **Supported password manager types**:
 - Bitwarden
-<<<<<<< HEAD
+- 1Password Integration
 - Custom Credential Service (HTTP API)
-- 1Password Integration (Private beta)
-=======
-- 1Password Integration
->>>>>>> d310c5e3
 
 **Coming Soon**:
 - LastPass Integration
