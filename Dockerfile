--- conflicted
+++ resolved
@@ -1,9 +1,5 @@
-<<<<<<< HEAD
 FROM python:3.11 as requirements-stage
 # Run `skyvern init llm` before building to generate the .env file
-=======
-FROM python:3.11 AS requirements-stage
->>>>>>> ed9dda6d
 
 WORKDIR /tmp
 RUN pip install poetry
