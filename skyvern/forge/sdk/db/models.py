--- conflicted
+++ resolved
@@ -564,23 +564,15 @@
     created_at = Column(DateTime, default=datetime.datetime.utcnow, nullable=False)
     modified_at = Column(DateTime, default=datetime.datetime.utcnow, onupdate=datetime.datetime.utcnow, nullable=False)
 
-<<<<<<< HEAD
-=======
-
->>>>>>> c9c97fbb
+
 class PersistentBrowserSessionModel(Base):
     __tablename__ = "persistent_browser_sessions"
 
     persistent_browser_session_id = Column(String, primary_key=True, default=generate_persistent_browser_session_id)
     organization_id = Column(String, ForeignKey("organizations.organization_id"), nullable=False)
-<<<<<<< HEAD
     runnable_type = Column(String, nullable=True)
     runnable_id = Column(String, nullable=True)
     browser_id = Column(String, nullable=True)
-=======
-    runnable_type = Column(String, nullable=False)
-    runnable_id = Column(String, nullable=False)
->>>>>>> c9c97fbb
     created_at = Column(DateTime, default=datetime.datetime.utcnow, nullable=False)
     modified_at = Column(DateTime, default=datetime.datetime.utcnow, onupdate=datetime.datetime.utcnow, nullable=False)
     deleted_at = Column(DateTime, nullable=True)