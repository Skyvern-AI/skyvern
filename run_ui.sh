--- conflicted
+++ resolved
@@ -1,18 +1,11 @@
 #!/bin/bash
 
-<<<<<<< HEAD
 if command -v lsof > /dev/null; then
-  kill $(lsof -t -i :8080) 2>/dev/null || true
+  pid=$(lsof -t -i :8080)
+  kill $pid 2>/dev/null || true
 else
   echo "Warning: lsof command not found, skipping port check"
 fi
-
-=======
-pid=$(lsof -t -i :8080)
-if [ ! -z "$pid" ]; then
-  kill $pid
-fi
->>>>>>> b8b3821b
 
 cd skyvern-frontend
 
