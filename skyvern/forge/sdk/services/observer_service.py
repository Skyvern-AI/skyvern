--- conflicted
+++ resolved
@@ -322,25 +322,11 @@
     max_iterations = int_max_iterations_override or DEFAULT_MAX_ITERATIONS
     for i in range(max_iterations):
         LOG.info(f"Observer iteration i={i}", workflow_run_id=workflow_run_id, url=url)
-<<<<<<< HEAD
-        browser_state = await app.BROWSER_MANAGER.get_or_create_for_workflow_run(
-            workflow_run=workflow_run,
-            url=url,
-            browser_session_id=browser_session_id,
-        )
-        scraped_page = await scrape_website(
-            browser_state,
-            url,
-            app.AGENT_FUNCTION.cleanup_element_tree_factory(),
-            scrape_exclude=app.scrape_exclude,
-        )
-        element_tree_in_prompt: str = scraped_page.build_element_tree(ElementTreeFormat.HTML)
-        page = await browser_state.get_working_page()
-=======
         try:
             browser_state = await app.BROWSER_MANAGER.get_or_create_for_workflow_run(
                 workflow_run=workflow_run,
                 url=url,
+                browser_session_id=browser_session_id,
             )
             scraped_page = await scrape_website(
                 browser_state,
@@ -353,7 +339,6 @@
         except Exception:
             LOG.exception("Failed to get browser state or scrape website in observer iteration", iteration=i, url=url)
             continue
->>>>>>> f4031fc4
         current_url = str(
             await SkyvernFrame.evaluate(frame=page, expression="() => document.location.href") if page else url
         )
@@ -646,23 +631,7 @@
                 block_type_var=block.block_type,
                 block_label=block.label,
             )
-<<<<<<< HEAD
-        else:
-            failure_reason = f"Block with type {block.block_type} failed. failure reason: {block_result.failure_reason}"
-            await app.WORKFLOW_SERVICE.mark_workflow_run_as_failed(
-                workflow_run_id=workflow_run.workflow_run_id, failure_reason=failure_reason
-            )
-
-            # TODO: add api_key
-            await app.WORKFLOW_SERVICE.clean_up_workflow(
-                workflow=workflow,
-                workflow_run=workflow_run,
-                close_browser_on_completion=browser_session_id is None,
-                browser_session_id=browser_session_id,
-            )
-=======
         # observer will continue running the workflow
->>>>>>> f4031fc4
     elif block_result.status == BlockStatus.terminated:
         LOG.info(
             f"Block with type {block.block_type} was terminated for workflow run {workflow_run_id}",
@@ -682,20 +651,6 @@
                 block_type_var=block.block_type,
                 block_label=block.label,
             )
-<<<<<<< HEAD
-        else:
-            failure_reason = f"Block with type {block.block_type} terminated. Reason: {block_result.failure_reason}"
-            await app.WORKFLOW_SERVICE.mark_workflow_run_as_terminated(
-                workflow_run_id=workflow_run.workflow_run_id, failure_reason=failure_reason
-            )
-            await app.WORKFLOW_SERVICE.clean_up_workflow(
-                workflow=workflow,
-                workflow_run=workflow_run,
-                browser_session_id=browser_session_id,
-                close_browser_on_completion=browser_session_id is None,
-            )
-=======
->>>>>>> f4031fc4
     # refresh workflow run model
     return await app.WORKFLOW_SERVICE.get_workflow_run(
         workflow_run_id=workflow_run_id,
