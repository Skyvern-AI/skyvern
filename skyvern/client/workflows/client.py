--- conflicted
+++ resolved
@@ -235,7 +235,6 @@
             raise ApiError(status_code=_response.status_code, body=_response.text)
         raise ApiError(status_code=_response.status_code, body=_response_json)
 
-<<<<<<< HEAD
     def get_workflows(
         self,
         *,
@@ -311,8 +310,6 @@
             raise ApiError(status_code=_response.status_code, body=_response.text)
         raise ApiError(status_code=_response.status_code, body=_response_json)
 
-=======
->>>>>>> 8c136864
     def delete_workflow(
         self, workflow_id: str, *, request_options: typing.Optional[RequestOptions] = None
     ) -> typing.Optional[typing.Any]:
@@ -606,8 +603,7 @@
         except JSONDecodeError:
             raise ApiError(status_code=_response.status_code, body=_response.text)
         raise ApiError(status_code=_response.status_code, body=_response_json)
-
-<<<<<<< HEAD
+        
     async def get_workflows(
         self,
         *,
@@ -683,8 +679,6 @@
             raise ApiError(status_code=_response.status_code, body=_response.text)
         raise ApiError(status_code=_response.status_code, body=_response_json)
 
-=======
->>>>>>> 8c136864
     async def delete_workflow(
         self, workflow_id: str, *, request_options: typing.Optional[RequestOptions] = None
     ) -> typing.Optional[typing.Any]:
