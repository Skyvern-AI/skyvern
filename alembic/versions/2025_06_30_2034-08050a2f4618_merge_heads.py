"""merge heads

Revision ID: 08050a2f4618
Revises: 760ae45a1345, 6cf2c1e15039
Create Date: 2025-06-30 20:34:17.004988+00:00

"""

from typing import Sequence, Union

# revision identifiers, used by Alembic.
<<<<<<< HEAD
revision: str = "08050a2f4618"
down_revision: Union[str, None] = ("760ae45a1345", "6cf2c1e15039")
=======
revision: str = '08050a2f4618'
down_revision: Union[str, Sequence[str], None] = ('760ae45a1345', '6cf2c1e15039')
>>>>>>> ecadfc9b
branch_labels: Union[str, Sequence[str], None] = None
depends_on: Union[str, Sequence[str], None] = None


def upgrade() -> None:
    pass


def downgrade() -> None:
    pass<|MERGE_RESOLUTION|>--- conflicted
+++ resolved
@@ -9,13 +9,8 @@
 from typing import Sequence, Union
 
 # revision identifiers, used by Alembic.
-<<<<<<< HEAD
-revision: str = "08050a2f4618"
-down_revision: Union[str, None] = ("760ae45a1345", "6cf2c1e15039")
-=======
 revision: str = '08050a2f4618'
 down_revision: Union[str, Sequence[str], None] = ('760ae45a1345', '6cf2c1e15039')
->>>>>>> ecadfc9b
 branch_labels: Union[str, Sequence[str], None] = None
 depends_on: Union[str, Sequence[str], None] = None
 
