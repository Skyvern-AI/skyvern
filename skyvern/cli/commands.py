--- conflicted
+++ resolved
@@ -1,4 +1,3 @@
-<<<<<<< HEAD
 import sys
 import asyncio
 import json
@@ -40,10 +39,6 @@
     help="Skyvern - Browser automation powered by LLMs and Computer Vision",
     add_completion=False,
 )
-=======
-import typer
-from dotenv import load_dotenv
->>>>>>> 3cf2f753
 
 from .docs import docs_app
 from .init_command import init, init_browser, init_mcp
