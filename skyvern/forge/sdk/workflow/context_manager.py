--- conflicted
+++ resolved
@@ -1,9 +1,5 @@
 import copy
 import json
-<<<<<<< HEAD
-import os
-=======
->>>>>>> 9868750d
 import uuid
 from typing import TYPE_CHECKING, Any, Self, Tuple
 
@@ -190,11 +186,7 @@
     def generate_random_secret_id() -> str:
         return f"secret_{uuid.uuid4()}"
 
-<<<<<<< HEAD
-    async def _get_credential_vault_and_item_ids(self, credential_id: str) -> Tuple[str, str]:
-=======
     async def _get_credential_vault_and_item_ids(self, credential_id: str) -> tuple[str, str]:
->>>>>>> 9868750d
         """
         Extract vault_id and item_id from the credential_id.
         This method handles the legacy format vault_id:item_id.
@@ -394,11 +386,7 @@
             self.parameters[parameter.key] = parameter
 
     async def register_onepassword_credential_parameter_value(self, parameter: OnePasswordCredentialParameter) -> None:
-<<<<<<< HEAD
-        token = os.getenv("OP_SERVICE_ACCOUNT_TOKEN")
-=======
         token = settings.OP_SERVICE_ACCOUNT_TOKEN
->>>>>>> 9868750d
         if not token:
             raise ValueError("OP_SERVICE_ACCOUNT_TOKEN environment variable not set")
 
