from __future__ import annotations

from datetime import datetime
from enum import StrEnum
from typing import Any

<<<<<<< HEAD
from fastapi import status
from pydantic import BaseModel, Field, HttpUrl, field_validator

from skyvern.exceptions import BlockedHost, InvalidTaskStatusTransition, SkyvernHTTPException, TaskAlreadyCanceled
from skyvern.forge.sdk.core.validators import is_blocked_host, prepend_scheme_and_validate_url
=======
from pydantic import BaseModel, Field, field_validator

from skyvern.exceptions import InvalidTaskStatusTransition, TaskAlreadyCanceled
from skyvern.forge.sdk.core.validators import validate_url
>>>>>>> 0f18080a
from skyvern.forge.sdk.db.enums import TaskType


class ProxyLocation(StrEnum):
    US_CA = "US-CA"
    US_NY = "US-NY"
    US_TX = "US-TX"
    US_FL = "US-FL"
    US_WA = "US-WA"
    RESIDENTIAL = "RESIDENTIAL"
    RESIDENTIAL_ES = "RESIDENTIAL_ES"
    RESIDENTIAL_IE = "RESIDENTIAL_IE"
    RESIDENTIAL_GB = "RESIDENTIAL_GB"
    RESIDENTIAL_IN = "RESIDENTIAL_IN"
    RESIDENTIAL_JP = "RESIDENTIAL_JP"
    NONE = "NONE"


class TaskBase(BaseModel):
    title: str | None = Field(
        default=None,
        description="The title of the task.",
        examples=["Get a quote for car insurance"],
    )
    url: str = Field(
        ...,
        description="Starting URL for the task.",
        examples=["https://www.geico.com"],
    )
    webhook_callback_url: str | None = Field(
        default=None,
        description="The URL to call when the task is completed.",
        examples=["https://my-webhook.com"],
    )
    totp_verification_url: str | None = None
    totp_identifier: str | None = None
    navigation_goal: str | None = Field(
        default=None,
        description="The user's goal for the task.",
        examples=["Get a quote for car insurance"],
    )
    data_extraction_goal: str | None = Field(
        default=None,
        description="The user's goal for data extraction.",
        examples=["Extract the quote price"],
    )
    navigation_payload: dict[str, Any] | list | str | None = Field(
        default=None,
        description="The user's details needed to achieve the task.",
        examples=[{"name": "John Doe", "email": "john@doe.com"}],
    )
    error_code_mapping: dict[str, str] | None = Field(
        default=None,
        description="The mapping of error codes and their descriptions.",
        examples=[
            {
                "out_of_stock": "Return this error when the product is out of stock",
                "not_found": "Return this error when the product is not found",
            }
        ],
    )
    proxy_location: ProxyLocation | None = Field(
        default=None,
        description="The location of the proxy to use for the task.",
        examples=["US-WA", "US-CA", "US-FL", "US-NY", "US-TX"],
    )
    extracted_information_schema: dict[str, Any] | list | str | None = Field(
        default=None,
        description="The requested schema of the extracted information.",
    )
    complete_criterion: str | None = Field(
        default=None, description="Criterion to complete", examples=["Complete if 'hello world' shows up on the page"]
    )
    terminate_criterion: str | None = Field(
        default=None,
        description="Criterion to terminate",
        examples=["Terminate if 'existing account' shows up on the page"],
    )
    task_type: TaskType | None = Field(
        default=TaskType.general,
        description="The type of the task",
        examples=[TaskType.general, TaskType.validation],
    )
    application: str | None = Field(
        default=None,
        description="The application for which the task is running",
        examples=["forms"],
    )


class TaskRequest(TaskBase):
    url: str = Field(
        ...,
        description="Starting URL for the task.",
        examples=["https://www.geico.com"],
    )
    webhook_callback_url: str | None = Field(
        default=None,
        description="The URL to call when the task is completed.",
        examples=["https://my-webhook.com"],
    )
    totp_verification_url: str | None = None

    @field_validator("url", "webhook_callback_url", "totp_verification_url")
    @classmethod
    def validate_urls(cls, url: str | None) -> str | None:
        if url is None:
<<<<<<< HEAD
            return None

        try:
            url = prepend_scheme_and_validate_url(url=url)
            v = HttpUrl(url=url)
        except Exception as e:
            raise SkyvernHTTPException(message=str(e), status_code=status.HTTP_400_BAD_REQUEST)

        if not v.host:
            return None
        host = v.host
        blocked = is_blocked_host(host)
        if blocked:
            raise BlockedHost(host=host)
        return str(v)
=======
            return None

        return validate_url(url)
>>>>>>> 0f18080a


class TaskStatus(StrEnum):
    created = "created"
    queued = "queued"
    running = "running"
    timed_out = "timed_out"
    failed = "failed"
    terminated = "terminated"
    completed = "completed"
    canceled = "canceled"

    def is_final(self) -> bool:
        return self in {
            TaskStatus.failed,
            TaskStatus.terminated,
            TaskStatus.completed,
            TaskStatus.timed_out,
            TaskStatus.canceled,
        }

    def can_update_to(self, new_status: TaskStatus) -> bool:
        allowed_transitions: dict[TaskStatus, set[TaskStatus]] = {
            TaskStatus.created: {
                TaskStatus.queued,
                TaskStatus.running,
                TaskStatus.timed_out,
                TaskStatus.failed,
                TaskStatus.canceled,
            },
            TaskStatus.queued: {
                TaskStatus.running,
                TaskStatus.timed_out,
                TaskStatus.failed,
                TaskStatus.canceled,
            },
            TaskStatus.running: {
                TaskStatus.completed,
                TaskStatus.failed,
                TaskStatus.terminated,
                TaskStatus.timed_out,
                TaskStatus.canceled,
            },
            TaskStatus.failed: set(),
            TaskStatus.terminated: set(),
            TaskStatus.completed: set(),
            TaskStatus.timed_out: set(),
            TaskStatus.canceled: {TaskStatus.completed},
        }
        return new_status in allowed_transitions[self]

    def requires_extracted_info(self) -> bool:
        status_requires_extracted_information = {TaskStatus.completed}
        return self in status_requires_extracted_information

    def cant_have_extracted_info(self) -> bool:
        status_cant_have_extracted_information = {
            TaskStatus.created,
            TaskStatus.queued,
            TaskStatus.running,
            TaskStatus.failed,
            TaskStatus.terminated,
        }
        return self in status_cant_have_extracted_information

    def requires_failure_reason(self) -> bool:
        status_requires_failure_reason = {TaskStatus.failed, TaskStatus.terminated}
        return self in status_requires_failure_reason


class Task(TaskBase):
    created_at: datetime = Field(
        ...,
        description="The creation datetime of the task.",
        examples=["2023-01-01T00:00:00Z"],
    )
    modified_at: datetime = Field(
        ...,
        description="The modification datetime of the task.",
        examples=["2023-01-01T00:00:00Z"],
    )
    task_id: str = Field(
        ...,
        description="The ID of the task.",
        examples=["50da533e-3904-4401-8a07-c49adf88b5eb"],
    )
    status: TaskStatus = Field(..., description="The status of the task.", examples=["created"])
    extracted_information: dict[str, Any] | list | str | None = Field(
        None,
        description="The extracted information from the task.",
    )
    failure_reason: str | None = Field(
        None,
        description="The reason for the task failure.",
    )
    organization_id: str | None = None
    workflow_run_id: str | None = None
    order: int | None = None
    retry: int | None = None
    max_steps_per_run: int | None = None
    errors: list[dict[str, Any]] = []

    def validate_update(
        self,
        status: TaskStatus,
        extracted_information: dict[str, Any] | list | str | None,
        failure_reason: str | None = None,
    ) -> None:
        old_status = self.status

        if not old_status.can_update_to(status):
            if old_status == TaskStatus.canceled:
                raise TaskAlreadyCanceled(new_status=status, task_id=self.task_id)
            raise InvalidTaskStatusTransition(old_status=old_status, new_status=status, task_id=self.task_id)

        if status.requires_failure_reason() and failure_reason is None:
            raise ValueError(f"status_requires_failure_reason({status},{self.task_id}")

        if status.requires_extracted_info() and self.data_extraction_goal and extracted_information is None:
            raise ValueError(f"status_requires_extracted_information({status},{self.task_id}")

        if status.cant_have_extracted_info() and extracted_information is not None:
            raise ValueError(f"status_cant_have_extracted_information({self.task_id})")

        if self.extracted_information is not None and extracted_information is not None:
            raise ValueError(f"cant_override_extracted_information({self.task_id})")

        if self.failure_reason is not None and failure_reason is not None:
            raise ValueError(f"cant_override_failure_reason({self.task_id})")

    def to_task_response(
        self,
        action_screenshot_urls: list[str] | None = None,
        screenshot_url: str | None = None,
        recording_url: str | None = None,
        browser_console_log_url: str | None = None,
        downloaded_file_urls: list[str] | None = None,
        failure_reason: str | None = None,
    ) -> TaskResponse:
        return TaskResponse(
            request=self,
            task_id=self.task_id,
            status=self.status,
            created_at=self.created_at,
            modified_at=self.modified_at,
            extracted_information=self.extracted_information,
            failure_reason=failure_reason or self.failure_reason,
            action_screenshot_urls=action_screenshot_urls,
            screenshot_url=screenshot_url,
            recording_url=recording_url,
            browser_console_log_url=browser_console_log_url,
            downloaded_file_urls=downloaded_file_urls,
            errors=self.errors,
            max_steps_per_run=self.max_steps_per_run,
            workflow_run_id=self.workflow_run_id,
        )


class TaskResponse(BaseModel):
    request: TaskBase
    task_id: str
    status: TaskStatus
    created_at: datetime
    modified_at: datetime
    extracted_information: list | dict[str, Any] | str | None = None
    action_screenshot_urls: list[str] | None = None
    screenshot_url: str | None = None
    recording_url: str | None = None
    browser_console_log_url: str | None = None
    downloaded_file_urls: list[str] | None = None
    failure_reason: str | None = None
    errors: list[dict[str, Any]] = []
    max_steps_per_run: int | None = None
    workflow_run_id: str | None = None


class TaskOutput(BaseModel):
    task_id: str
    status: TaskStatus
    extracted_information: list | dict[str, Any] | str | None = None
    failure_reason: str | None = None
    errors: list[dict[str, Any]] = []

    @staticmethod
    def from_task(task: Task) -> TaskOutput:
        return TaskOutput(
            task_id=task.task_id,
            status=task.status,
            extracted_information=task.extracted_information,
            failure_reason=task.failure_reason,
            errors=task.errors,
        )


class CreateTaskResponse(BaseModel):
    task_id: str


class OrderBy(StrEnum):
    created_at = "created_at"
    modified_at = "modified_at"


class SortDirection(StrEnum):
    asc = "asc"
    desc = "desc"<|MERGE_RESOLUTION|>--- conflicted
+++ resolved
@@ -4,18 +4,10 @@
 from enum import StrEnum
 from typing import Any
 
-<<<<<<< HEAD
-from fastapi import status
-from pydantic import BaseModel, Field, HttpUrl, field_validator
-
-from skyvern.exceptions import BlockedHost, InvalidTaskStatusTransition, SkyvernHTTPException, TaskAlreadyCanceled
-from skyvern.forge.sdk.core.validators import is_blocked_host, prepend_scheme_and_validate_url
-=======
 from pydantic import BaseModel, Field, field_validator
 
 from skyvern.exceptions import InvalidTaskStatusTransition, TaskAlreadyCanceled
 from skyvern.forge.sdk.core.validators import validate_url
->>>>>>> 0f18080a
 from skyvern.forge.sdk.db.enums import TaskType
 
 
@@ -123,27 +115,9 @@
     @classmethod
     def validate_urls(cls, url: str | None) -> str | None:
         if url is None:
-<<<<<<< HEAD
             return None
 
-        try:
-            url = prepend_scheme_and_validate_url(url=url)
-            v = HttpUrl(url=url)
-        except Exception as e:
-            raise SkyvernHTTPException(message=str(e), status_code=status.HTTP_400_BAD_REQUEST)
-
-        if not v.host:
-            return None
-        host = v.host
-        blocked = is_blocked_host(host)
-        if blocked:
-            raise BlockedHost(host=host)
-        return str(v)
-=======
-            return None
-
         return validate_url(url)
->>>>>>> 0f18080a
 
 
 class TaskStatus(StrEnum):
