import json
import typing

import pydantic.json
import structlog

from skyvern.forge.sdk.artifact.models import Artifact, ArtifactType
from skyvern.forge.sdk.db.enums import OrganizationAuthTokenType
from skyvern.forge.sdk.db.models import (
    ActionModel,
    ArtifactModel,
    AWSSecretParameterModel,
    BitwardenLoginCredentialParameterModel,
    BitwardenSensitiveInformationParameterModel,
    OrganizationAuthTokenModel,
    OrganizationModel,
    OutputParameterModel,
    ScriptBlockModel,
    ScriptFileModel,
    ScriptModel,
    StepModel,
    TaskModel,
    WorkflowModel,
    WorkflowParameterModel,
    WorkflowRunBlockModel,
    WorkflowRunModel,
    WorkflowRunOutputParameterModel,
    WorkflowRunParameterModel,
)
from skyvern.forge.sdk.encrypt import encryptor
from skyvern.forge.sdk.encrypt.base import EncryptMethod
from skyvern.forge.sdk.models import Step, StepStatus
from skyvern.forge.sdk.schemas.organizations import (
    AzureClientSecretCredential,
    AzureOrganizationAuthToken,
    Organization,
    OrganizationAuthToken,
)
from skyvern.forge.sdk.schemas.tasks import Task, TaskStatus
from skyvern.forge.sdk.schemas.workflow_runs import WorkflowRunBlock
from skyvern.forge.sdk.workflow.models.parameter import (
    AWSSecretParameter,
    BitwardenLoginCredentialParameter,
    BitwardenSensitiveInformationParameter,
    OutputParameter,
    WorkflowParameter,
    WorkflowParameterType,
)
from skyvern.forge.sdk.workflow.models.workflow import (
    Workflow,
    WorkflowDefinition,
    WorkflowRun,
    WorkflowRunOutputParameter,
    WorkflowRunParameter,
    WorkflowRunStatus,
    WorkflowStatus,
)
from skyvern.schemas.runs import ProxyLocation, ScriptRunResponse
from skyvern.schemas.scripts import Script, ScriptBlock, ScriptFile
from skyvern.schemas.workflows import BlockStatus, BlockType
from skyvern.webeye.actions.actions import (
    Action,
    ActionType,
    CheckboxAction,
    ClickAction,
    CompleteAction,
    DownloadFileAction,
    DragAction,
    ExtractAction,
<<<<<<< HEAD
    GoBackAction,
    GoForwardAction,
=======
>>>>>>> 441f46ab
    GotoUrlAction,
    InputTextAction,
    KeypressAction,
    LeftMouseAction,
    MoveAction,
    NullAction,
    ReloadPageAction,
    ScrollAction,
    SelectOptionAction,
    SolveCaptchaAction,
    TerminateAction,
    UploadFileAction,
    VerificationCodeAction,
    WaitAction,
)

LOG = structlog.get_logger()

# Mapping of action types to their corresponding action classes
ACTION_TYPE_TO_CLASS = {
    ActionType.CLICK: ClickAction,
    ActionType.INPUT_TEXT: InputTextAction,
    ActionType.UPLOAD_FILE: UploadFileAction,
    ActionType.DOWNLOAD_FILE: DownloadFileAction,
    ActionType.NULL_ACTION: NullAction,
    ActionType.TERMINATE: TerminateAction,
    ActionType.COMPLETE: CompleteAction,
    ActionType.SELECT_OPTION: SelectOptionAction,
    ActionType.CHECKBOX: CheckboxAction,
    ActionType.WAIT: WaitAction,
    ActionType.SOLVE_CAPTCHA: SolveCaptchaAction,
    ActionType.RELOAD_PAGE: ReloadPageAction,
    ActionType.GOTO_URL: GotoUrlAction,
    ActionType.GO_BACK: GoBackAction,
    ActionType.GO_FORWARD: GoForwardAction,
    ActionType.EXTRACT: ExtractAction,
    ActionType.SCROLL: ScrollAction,
    ActionType.KEYPRESS: KeypressAction,
    ActionType.MOVE: MoveAction,
    ActionType.DRAG: DragAction,
    ActionType.VERIFICATION_CODE: VerificationCodeAction,
    ActionType.LEFT_MOUSE: LeftMouseAction,
    ActionType.GOTO_URL: GotoUrlAction,
}


@typing.no_type_check
def _custom_json_serializer(*args, **kwargs) -> str:
    """
    Encodes json in the same way that pydantic does.
    """
    return json.dumps(*args, default=pydantic.json.pydantic_encoder, **kwargs)


def convert_to_task(task_obj: TaskModel, debug_enabled: bool = False, workflow_permanent_id: str | None = None) -> Task:
    if debug_enabled:
        LOG.debug("Converting TaskModel to Task", task_id=task_obj.task_id)
    task = Task(
        task_id=task_obj.task_id,
        status=TaskStatus(task_obj.status),
        created_at=task_obj.created_at,
        modified_at=task_obj.modified_at,
        task_type=task_obj.task_type,
        title=task_obj.title,
        url=task_obj.url,
        complete_criterion=task_obj.complete_criterion,
        terminate_criterion=task_obj.terminate_criterion,
        include_action_history_in_verification=task_obj.include_action_history_in_verification,
        webhook_callback_url=task_obj.webhook_callback_url,
        webhook_failure_reason=task_obj.webhook_failure_reason,
        totp_verification_url=task_obj.totp_verification_url,
        totp_identifier=task_obj.totp_identifier,
        navigation_goal=task_obj.navigation_goal,
        data_extraction_goal=task_obj.data_extraction_goal,
        navigation_payload=task_obj.navigation_payload,
        extracted_information=task_obj.extracted_information,
        failure_reason=task_obj.failure_reason,
        organization_id=task_obj.organization_id,
        proxy_location=(ProxyLocation(task_obj.proxy_location) if task_obj.proxy_location else None),
        extracted_information_schema=task_obj.extracted_information_schema,
        extra_http_headers=task_obj.extra_http_headers,
        workflow_run_id=task_obj.workflow_run_id,
        workflow_permanent_id=workflow_permanent_id,
        order=task_obj.order,
        retry=task_obj.retry,
        max_steps_per_run=task_obj.max_steps_per_run,
        error_code_mapping=task_obj.error_code_mapping,
        errors=task_obj.errors,
        application=task_obj.application,
        model=task_obj.model,
        queued_at=task_obj.queued_at,
        started_at=task_obj.started_at,
        finished_at=task_obj.finished_at,
        max_screenshot_scrolls=task_obj.max_screenshot_scrolling_times,
        browser_session_id=task_obj.browser_session_id,
        browser_address=task_obj.browser_address,
        download_timeout=task_obj.download_timeout,
    )
    return task


def convert_to_step(step_model: StepModel, debug_enabled: bool = False) -> Step:
    if debug_enabled:
        LOG.debug("Converting StepModel to Step", step_id=step_model.step_id)
    return Step(
        task_id=step_model.task_id,
        step_id=step_model.step_id,
        created_at=step_model.created_at,
        modified_at=step_model.modified_at,
        status=StepStatus(step_model.status),
        output=step_model.output,
        order=step_model.order,
        is_last=step_model.is_last,
        retry_index=step_model.retry_index,
        organization_id=step_model.organization_id,
        input_token_count=step_model.input_token_count,
        output_token_count=step_model.output_token_count,
        reasoning_token_count=step_model.reasoning_token_count,
        cached_token_count=step_model.cached_token_count,
        step_cost=step_model.step_cost,
    )


def convert_to_organization(org_model: OrganizationModel) -> Organization:
    return Organization(
        organization_id=org_model.organization_id,
        organization_name=org_model.organization_name,
        webhook_callback_url=org_model.webhook_callback_url,
        max_steps_per_run=org_model.max_steps_per_run,
        max_retries_per_step=org_model.max_retries_per_step,
        domain=org_model.domain,
        bw_organization_id=org_model.bw_organization_id,
        bw_collection_ids=org_model.bw_collection_ids,
        created_at=org_model.created_at,
        modified_at=org_model.modified_at,
    )


async def convert_to_organization_auth_token(
    org_auth_token: OrganizationAuthTokenModel, token_type: str
) -> OrganizationAuthToken | AzureOrganizationAuthToken:
    token = org_auth_token.token
    if org_auth_token.encrypted_token and org_auth_token.encrypted_method:
        token = await encryptor.decrypt(org_auth_token.encrypted_token, EncryptMethod(org_auth_token.encrypted_method))

    if token_type == OrganizationAuthTokenType.azure_client_secret_credential:
        credential = AzureClientSecretCredential.model_validate_json(token)
        return AzureOrganizationAuthToken(
            id=org_auth_token.id,
            organization_id=org_auth_token.organization_id,
            token_type=OrganizationAuthTokenType(org_auth_token.token_type),
            credential=credential,
            valid=org_auth_token.valid,
            created_at=org_auth_token.created_at,
            modified_at=org_auth_token.modified_at,
        )
    else:
        return OrganizationAuthToken(
            id=org_auth_token.id,
            organization_id=org_auth_token.organization_id,
            token_type=OrganizationAuthTokenType(org_auth_token.token_type),
            token=token,
            valid=org_auth_token.valid,
            created_at=org_auth_token.created_at,
            modified_at=org_auth_token.modified_at,
        )


def convert_to_artifact(artifact_model: ArtifactModel, debug_enabled: bool = False) -> Artifact:
    if debug_enabled:
        LOG.debug(
            "Converting ArtifactModel to Artifact",
            artifact_id=artifact_model.artifact_id,
        )

    return Artifact(
        artifact_id=artifact_model.artifact_id,
        artifact_type=ArtifactType[artifact_model.artifact_type.upper()],
        uri=artifact_model.uri,
        task_id=artifact_model.task_id,
        step_id=artifact_model.step_id,
        workflow_run_id=artifact_model.workflow_run_id,
        workflow_run_block_id=artifact_model.workflow_run_block_id,
        observer_cruise_id=artifact_model.observer_cruise_id,
        observer_thought_id=artifact_model.observer_thought_id,
        created_at=artifact_model.created_at,
        modified_at=artifact_model.modified_at,
        organization_id=artifact_model.organization_id,
    )


def convert_to_workflow(workflow_model: WorkflowModel, debug_enabled: bool = False) -> Workflow:
    if debug_enabled:
        LOG.debug(
            "Converting WorkflowModel to Workflow",
            workflow_id=workflow_model.workflow_id,
        )

    return Workflow(
        workflow_id=workflow_model.workflow_id,
        organization_id=workflow_model.organization_id,
        title=workflow_model.title,
        workflow_permanent_id=workflow_model.workflow_permanent_id,
        webhook_callback_url=workflow_model.webhook_callback_url,
        totp_verification_url=workflow_model.totp_verification_url,
        totp_identifier=workflow_model.totp_identifier,
        persist_browser_session=workflow_model.persist_browser_session,
        model=workflow_model.model,
        proxy_location=(ProxyLocation(workflow_model.proxy_location) if workflow_model.proxy_location else None),
        max_screenshot_scrolls=workflow_model.max_screenshot_scrolling_times,
        version=workflow_model.version,
        is_saved_task=workflow_model.is_saved_task,
        description=workflow_model.description,
        workflow_definition=WorkflowDefinition.model_validate(workflow_model.workflow_definition),
        created_at=workflow_model.created_at,
        modified_at=workflow_model.modified_at,
        deleted_at=workflow_model.deleted_at,
        status=WorkflowStatus(workflow_model.status),
        extra_http_headers=workflow_model.extra_http_headers,
        run_with=workflow_model.run_with,
        ai_fallback=workflow_model.ai_fallback,
        cache_key=workflow_model.cache_key,
        run_sequentially=workflow_model.run_sequentially,
        sequential_key=workflow_model.sequential_key,
    )


def convert_to_workflow_run(
    workflow_run_model: WorkflowRunModel, workflow_title: str | None = None, debug_enabled: bool = False
) -> WorkflowRun:
    if debug_enabled:
        LOG.debug(
            "Converting WorkflowRunModel to WorkflowRun",
            workflow_run_id=workflow_run_model.workflow_run_id,
        )

    return WorkflowRun(
        workflow_run_id=workflow_run_model.workflow_run_id,
        workflow_permanent_id=workflow_run_model.workflow_permanent_id,
        parent_workflow_run_id=workflow_run_model.parent_workflow_run_id,
        workflow_id=workflow_run_model.workflow_id,
        organization_id=workflow_run_model.organization_id,
        browser_session_id=workflow_run_model.browser_session_id,
        status=WorkflowRunStatus[workflow_run_model.status],
        failure_reason=workflow_run_model.failure_reason,
        proxy_location=(
            ProxyLocation(workflow_run_model.proxy_location) if workflow_run_model.proxy_location else None
        ),
        webhook_callback_url=workflow_run_model.webhook_callback_url,
        webhook_failure_reason=workflow_run_model.webhook_failure_reason,
        totp_verification_url=workflow_run_model.totp_verification_url,
        totp_identifier=workflow_run_model.totp_identifier,
        queued_at=workflow_run_model.queued_at,
        started_at=workflow_run_model.started_at,
        finished_at=workflow_run_model.finished_at,
        created_at=workflow_run_model.created_at,
        modified_at=workflow_run_model.modified_at,
        workflow_title=workflow_title,
        max_screenshot_scrolls=workflow_run_model.max_screenshot_scrolling_times,
        extra_http_headers=workflow_run_model.extra_http_headers,
        browser_address=workflow_run_model.browser_address,
        job_id=workflow_run_model.job_id,
        depends_on_workflow_run_id=workflow_run_model.depends_on_workflow_run_id,
        sequential_key=workflow_run_model.sequential_key,
        script_run=ScriptRunResponse.model_validate(workflow_run_model.script_run)
        if workflow_run_model.script_run
        else None,
        run_with=workflow_run_model.run_with,
        code_gen=workflow_run_model.code_gen,
    )


def convert_to_workflow_parameter(
    workflow_parameter_model: WorkflowParameterModel, debug_enabled: bool = False
) -> WorkflowParameter:
    if debug_enabled:
        LOG.debug(
            "Converting WorkflowParameterModel to WorkflowParameter",
            workflow_parameter_id=workflow_parameter_model.workflow_parameter_id,
        )

    workflow_parameter_type = WorkflowParameterType[workflow_parameter_model.workflow_parameter_type.upper()]

    return WorkflowParameter(
        workflow_parameter_id=workflow_parameter_model.workflow_parameter_id,
        workflow_parameter_type=workflow_parameter_type,
        workflow_id=workflow_parameter_model.workflow_id,
        default_value=workflow_parameter_type.convert_value(workflow_parameter_model.default_value),
        key=workflow_parameter_model.key,
        description=workflow_parameter_model.description,
        created_at=workflow_parameter_model.created_at,
        modified_at=workflow_parameter_model.modified_at,
        deleted_at=workflow_parameter_model.deleted_at,
    )


def convert_to_aws_secret_parameter(
    aws_secret_parameter_model: AWSSecretParameterModel, debug_enabled: bool = False
) -> AWSSecretParameter:
    if debug_enabled:
        LOG.debug(
            "Converting AWSSecretParameterModel to AWSSecretParameter",
            aws_secret_parameter_id=aws_secret_parameter_model.aws_secret_parameter_id,
        )

    return AWSSecretParameter(
        aws_secret_parameter_id=aws_secret_parameter_model.aws_secret_parameter_id,
        workflow_id=aws_secret_parameter_model.workflow_id,
        key=aws_secret_parameter_model.key,
        description=aws_secret_parameter_model.description,
        aws_key=aws_secret_parameter_model.aws_key,
        created_at=aws_secret_parameter_model.created_at,
        modified_at=aws_secret_parameter_model.modified_at,
        deleted_at=aws_secret_parameter_model.deleted_at,
    )


def convert_to_bitwarden_login_credential_parameter(
    bitwarden_login_credential_parameter_model: BitwardenLoginCredentialParameterModel,
    debug_enabled: bool = False,
) -> BitwardenLoginCredentialParameter:
    if debug_enabled:
        LOG.debug(
            "Converting BitwardenLoginCredentialParameterModel to BitwardenLoginCredentialParameter",
            bitwarden_login_credential_parameter_id=bitwarden_login_credential_parameter_model.bitwarden_login_credential_parameter_id,
            bitwarden_collection_id=bitwarden_login_credential_parameter_model.bitwarden_collection_id,
        )

    return BitwardenLoginCredentialParameter(
        bitwarden_login_credential_parameter_id=bitwarden_login_credential_parameter_model.bitwarden_login_credential_parameter_id,
        workflow_id=bitwarden_login_credential_parameter_model.workflow_id,
        key=bitwarden_login_credential_parameter_model.key,
        description=bitwarden_login_credential_parameter_model.description,
        bitwarden_client_id_aws_secret_key=bitwarden_login_credential_parameter_model.bitwarden_client_id_aws_secret_key,
        bitwarden_client_secret_aws_secret_key=bitwarden_login_credential_parameter_model.bitwarden_client_secret_aws_secret_key,
        bitwarden_master_password_aws_secret_key=bitwarden_login_credential_parameter_model.bitwarden_master_password_aws_secret_key,
        bitwarden_collection_id=bitwarden_login_credential_parameter_model.bitwarden_collection_id,
        bitwarden_item_id=bitwarden_login_credential_parameter_model.bitwarden_item_id,
        url_parameter_key=bitwarden_login_credential_parameter_model.url_parameter_key,
        created_at=bitwarden_login_credential_parameter_model.created_at,
        modified_at=bitwarden_login_credential_parameter_model.modified_at,
        deleted_at=bitwarden_login_credential_parameter_model.deleted_at,
    )


def convert_to_bitwarden_sensitive_information_parameter(
    bitwarden_sensitive_information_parameter_model: BitwardenSensitiveInformationParameterModel,
    debug_enabled: bool = False,
) -> BitwardenSensitiveInformationParameter:
    if debug_enabled:
        LOG.debug(
            "Converting BitwardenSensitiveInformationParameterModel to BitwardenSensitiveInformationParameter",
            bitwarden_sensitive_information_parameter_id=bitwarden_sensitive_information_parameter_model.bitwarden_sensitive_information_parameter_id,
        )

    return BitwardenSensitiveInformationParameter(
        bitwarden_sensitive_information_parameter_id=bitwarden_sensitive_information_parameter_model.bitwarden_sensitive_information_parameter_id,
        workflow_id=bitwarden_sensitive_information_parameter_model.workflow_id,
        key=bitwarden_sensitive_information_parameter_model.key,
        description=bitwarden_sensitive_information_parameter_model.description,
        bitwarden_client_id_aws_secret_key=bitwarden_sensitive_information_parameter_model.bitwarden_client_id_aws_secret_key,
        bitwarden_client_secret_aws_secret_key=bitwarden_sensitive_information_parameter_model.bitwarden_client_secret_aws_secret_key,
        bitwarden_master_password_aws_secret_key=bitwarden_sensitive_information_parameter_model.bitwarden_master_password_aws_secret_key,
        bitwarden_collection_id=bitwarden_sensitive_information_parameter_model.bitwarden_collection_id,
        bitwarden_identity_key=bitwarden_sensitive_information_parameter_model.bitwarden_identity_key,
        bitwarden_identity_fields=bitwarden_sensitive_information_parameter_model.bitwarden_identity_fields,
        created_at=bitwarden_sensitive_information_parameter_model.created_at,
        modified_at=bitwarden_sensitive_information_parameter_model.modified_at,
        deleted_at=bitwarden_sensitive_information_parameter_model.deleted_at,
    )


def convert_to_output_parameter(
    output_parameter_model: OutputParameterModel, debug_enabled: bool = False
) -> OutputParameter:
    if debug_enabled:
        LOG.debug(
            "Converting OutputParameterModel to OutputParameter",
            output_parameter_id=output_parameter_model.output_parameter_id,
        )

    return OutputParameter(
        output_parameter_id=output_parameter_model.output_parameter_id,
        key=output_parameter_model.key,
        description=output_parameter_model.description,
        workflow_id=output_parameter_model.workflow_id,
        created_at=output_parameter_model.created_at,
        modified_at=output_parameter_model.modified_at,
        deleted_at=output_parameter_model.deleted_at,
    )


def convert_to_workflow_run_output_parameter(
    workflow_run_output_parameter_model: WorkflowRunOutputParameterModel,
    debug_enabled: bool = False,
) -> WorkflowRunOutputParameter:
    if debug_enabled:
        LOG.debug(
            "Converting WorkflowRunOutputParameterModel to WorkflowRunOutputParameter",
            workflow_run_id=workflow_run_output_parameter_model.workflow_run_id,
            output_parameter_id=workflow_run_output_parameter_model.output_parameter_id,
        )

    return WorkflowRunOutputParameter(
        workflow_run_id=workflow_run_output_parameter_model.workflow_run_id,
        output_parameter_id=workflow_run_output_parameter_model.output_parameter_id,
        value=workflow_run_output_parameter_model.value,
        created_at=workflow_run_output_parameter_model.created_at,
    )


def convert_to_workflow_run_parameter(
    workflow_run_parameter_model: WorkflowRunParameterModel,
    workflow_parameter: WorkflowParameter,
    debug_enabled: bool = False,
) -> WorkflowRunParameter:
    if debug_enabled:
        LOG.debug(
            "Converting WorkflowRunParameterModel to WorkflowRunParameter",
            workflow_run_id=workflow_run_parameter_model.workflow_run_id,
            workflow_parameter_id=workflow_run_parameter_model.workflow_parameter_id,
        )

    return WorkflowRunParameter(
        workflow_run_id=workflow_run_parameter_model.workflow_run_id,
        workflow_parameter_id=workflow_run_parameter_model.workflow_parameter_id,
        value=workflow_parameter.workflow_parameter_type.convert_value(workflow_run_parameter_model.value),
        created_at=workflow_run_parameter_model.created_at,
    )


def convert_to_workflow_run_block(
    workflow_run_block_model: WorkflowRunBlockModel,
    task: Task | None = None,
) -> WorkflowRunBlock:
    block = WorkflowRunBlock(
        workflow_run_block_id=workflow_run_block_model.workflow_run_block_id,
        workflow_run_id=workflow_run_block_model.workflow_run_id,
        block_workflow_run_id=workflow_run_block_model.block_workflow_run_id,
        organization_id=workflow_run_block_model.organization_id,
        parent_workflow_run_block_id=workflow_run_block_model.parent_workflow_run_block_id,
        description=workflow_run_block_model.description,
        block_type=BlockType(workflow_run_block_model.block_type),
        label=workflow_run_block_model.label,
        status=BlockStatus(workflow_run_block_model.status),
        output=workflow_run_block_model.output,
        continue_on_failure=workflow_run_block_model.continue_on_failure,
        failure_reason=workflow_run_block_model.failure_reason,
        engine=workflow_run_block_model.engine,
        task_id=workflow_run_block_model.task_id,
        loop_values=workflow_run_block_model.loop_values,
        current_value=workflow_run_block_model.current_value,
        current_index=workflow_run_block_model.current_index,
        recipients=workflow_run_block_model.recipients,
        attachments=workflow_run_block_model.attachments,
        subject=workflow_run_block_model.subject,
        body=workflow_run_block_model.body,
        created_at=workflow_run_block_model.created_at,
        modified_at=workflow_run_block_model.modified_at,
    )
    if task:
        if task.finished_at and task.started_at:
            duration = task.finished_at - task.started_at
            block.duration = duration.total_seconds()
        block.url = task.url
        block.navigation_goal = task.navigation_goal
        block.navigation_payload = task.navigation_payload
        block.data_extraction_goal = task.data_extraction_goal
        block.data_schema = task.extracted_information_schema
        block.terminate_criterion = task.terminate_criterion
        block.complete_criterion = task.complete_criterion
        block.include_action_history_in_verification = task.include_action_history_in_verification

    return block


def convert_to_script(script_model: ScriptModel) -> Script:
    return Script(
        script_revision_id=script_model.script_revision_id,
        script_id=script_model.script_id,
        organization_id=script_model.organization_id,
        run_id=script_model.run_id,
        version=script_model.version,
        created_at=script_model.created_at,
        modified_at=script_model.modified_at,
        deleted_at=script_model.deleted_at,
    )


def convert_to_script_file(script_file_model: ScriptFileModel) -> ScriptFile:
    return ScriptFile(
        file_id=script_file_model.file_id,
        script_revision_id=script_file_model.script_revision_id,
        script_id=script_file_model.script_id,
        organization_id=script_file_model.organization_id,
        file_path=script_file_model.file_path,
        file_name=script_file_model.file_name,
        file_type=script_file_model.file_type,
        content_hash=script_file_model.content_hash,
        file_size=script_file_model.file_size,
        mime_type=script_file_model.mime_type,
        encoding=script_file_model.encoding,
        artifact_id=script_file_model.artifact_id,
        created_at=script_file_model.created_at,
        modified_at=script_file_model.modified_at,
    )


def convert_to_script_block(script_block_model: ScriptBlockModel) -> ScriptBlock:
    return ScriptBlock(
        script_block_id=script_block_model.script_block_id,
        organization_id=script_block_model.organization_id,
        script_id=script_block_model.script_id,
        script_revision_id=script_block_model.script_revision_id,
        script_block_label=script_block_model.script_block_label,
        script_file_id=script_block_model.script_file_id,
        run_signature=script_block_model.run_signature,
        created_at=script_block_model.created_at,
        modified_at=script_block_model.modified_at,
        deleted_at=script_block_model.deleted_at,
    )


def hydrate_action(action_model: ActionModel, empty_element_id: bool = False) -> Action:
    """
    Convert ActionModel to the appropriate Action type based on action_type.
    The action_json contains all the metadata of different types of actions.
    """
    # Create base action data from the model
    element_id = action_model.element_id
    if empty_element_id:
        element_id = element_id or ""
    action_data = {
        "action_type": action_model.action_type,
        "status": action_model.status,
        "action_id": action_model.action_id,
        "source_action_id": action_model.source_action_id,
        "organization_id": action_model.organization_id,
        "workflow_run_id": action_model.workflow_run_id,
        "task_id": action_model.task_id,
        "step_id": action_model.step_id,
        "step_order": action_model.step_order,
        "action_order": action_model.action_order,
        "confidence_float": action_model.confidence_float,
        "reasoning": action_model.reasoning,
        "intention": action_model.intention,
        "response": action_model.response,
        "element_id": element_id,
        "skyvern_element_hash": action_model.skyvern_element_hash,
        "skyvern_element_data": action_model.skyvern_element_data,
        "created_at": action_model.created_at,
        "modified_at": action_model.modified_at,
    }

    # Merge with action_json data, skipping None values
    if action_model.action_json:
        for key, value in action_model.action_json.items():
            if value is not None:
                action_data[key] = value

    # Get the appropriate action class and instantiate it
    action_class = ACTION_TYPE_TO_CLASS.get(action_model.action_type)
    if action_class is None:
        raise ValueError(f"Unsupported action type: {action_model.action_type}")

    return action_class(**action_data)<|MERGE_RESOLUTION|>--- conflicted
+++ resolved
@@ -67,11 +67,8 @@
     DownloadFileAction,
     DragAction,
     ExtractAction,
-<<<<<<< HEAD
     GoBackAction,
     GoForwardAction,
-=======
->>>>>>> 441f46ab
     GotoUrlAction,
     InputTextAction,
     KeypressAction,
@@ -114,7 +111,6 @@
     ActionType.DRAG: DragAction,
     ActionType.VERIFICATION_CODE: VerificationCodeAction,
     ActionType.LEFT_MOUSE: LeftMouseAction,
-    ActionType.GOTO_URL: GotoUrlAction,
 }
 
 
