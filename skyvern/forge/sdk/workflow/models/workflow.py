from datetime import datetime
from enum import StrEnum
from typing import Any, List

<<<<<<< HEAD
from fastapi import status
from pydantic import BaseModel, HttpUrl, field_validator

from skyvern.exceptions import BlockedHost, SkyvernHTTPException
from skyvern.forge.sdk.core.validators import is_blocked_host, prepend_scheme_and_validate_url
=======
from pydantic import BaseModel, field_validator

from skyvern.forge.sdk.core.validators import validate_url
>>>>>>> 0f18080a
from skyvern.forge.sdk.schemas.tasks import ProxyLocation
from skyvern.forge.sdk.workflow.exceptions import WorkflowDefinitionHasDuplicateBlockLabels
from skyvern.forge.sdk.workflow.models.block import BlockTypeVar
from skyvern.forge.sdk.workflow.models.parameter import PARAMETER_TYPE


class WorkflowRequestBody(BaseModel):
    data: dict[str, Any] | None = None
    proxy_location: ProxyLocation | None = None
    webhook_callback_url: str | None = None
    totp_verification_url: str | None = None
    totp_identifier: str | None = None

    @field_validator("webhook_callback_url", "totp_verification_url")
    @classmethod
    def validate_urls(cls, url: str | None) -> str | None:
        if url is None:
            return None
<<<<<<< HEAD

        try:
            url = prepend_scheme_and_validate_url(url=url)
            v = HttpUrl(url=url)
        except Exception as e:
            raise SkyvernHTTPException(message=str(e), status_code=status.HTTP_400_BAD_REQUEST)

        if not v.host:
            return None
        host = v.host
        blocked = is_blocked_host(host)
        if blocked:
            raise BlockedHost(host=host)
        return str(v)
=======
        return validate_url(url)
>>>>>>> 0f18080a


class RunWorkflowResponse(BaseModel):
    workflow_id: str
    workflow_run_id: str


class WorkflowDefinition(BaseModel):
    parameters: list[PARAMETER_TYPE]
    blocks: List[BlockTypeVar]

    def validate(self) -> None:
        labels: set[str] = set()
        duplicate_labels: set[str] = set()
        for block in self.blocks:
            if block.label in labels:
                duplicate_labels.add(block.label)
            else:
                labels.add(block.label)

        if duplicate_labels:
            raise WorkflowDefinitionHasDuplicateBlockLabels(duplicate_labels)


class Workflow(BaseModel):
    workflow_id: str
    organization_id: str
    title: str
    workflow_permanent_id: str
    version: int
    is_saved_task: bool
    description: str | None = None
    workflow_definition: WorkflowDefinition
    proxy_location: ProxyLocation | None = None
    webhook_callback_url: str | None = None
    totp_verification_url: str | None = None
    totp_identifier: str | None = None
    persist_browser_session: bool = False

    created_at: datetime
    modified_at: datetime
    deleted_at: datetime | None = None


class WorkflowRunStatus(StrEnum):
    created = "created"
    queued = "queued"
    running = "running"
    failed = "failed"
    terminated = "terminated"
    canceled = "canceled"
    timed_out = "timed_out"
    completed = "completed"

    def is_final(self) -> bool:
        return self in [
            WorkflowRunStatus.failed,
            WorkflowRunStatus.terminated,
            WorkflowRunStatus.canceled,
            WorkflowRunStatus.timed_out,
            WorkflowRunStatus.completed,
        ]


class WorkflowRun(BaseModel):
    workflow_run_id: str
    workflow_id: str
    workflow_permanent_id: str
    organization_id: str
    status: WorkflowRunStatus
    proxy_location: ProxyLocation | None = None
    webhook_callback_url: str | None = None
    totp_verification_url: str | None = None
    totp_identifier: str | None = None
    failure_reason: str | None = None

    created_at: datetime
    modified_at: datetime


class WorkflowRunParameter(BaseModel):
    workflow_run_id: str
    workflow_parameter_id: str
    value: bool | int | float | str | dict | list
    created_at: datetime


class WorkflowRunOutputParameter(BaseModel):
    workflow_run_id: str
    output_parameter_id: str
    value: dict[str, Any] | list | str | None
    created_at: datetime


class WorkflowRunStatusResponse(BaseModel):
    workflow_id: str
    workflow_run_id: str
    status: WorkflowRunStatus
    failure_reason: str | None = None
    proxy_location: ProxyLocation | None = None
    webhook_callback_url: str | None = None
    totp_verification_url: str | None = None
    totp_identifier: str | None = None
    created_at: datetime
    modified_at: datetime
    parameters: dict[str, Any]
    screenshot_urls: list[str] | None = None
    recording_url: str | None = None
    downloaded_file_urls: list[str] | None = None
    outputs: dict[str, Any] | None = None<|MERGE_RESOLUTION|>--- conflicted
+++ resolved
@@ -2,17 +2,9 @@
 from enum import StrEnum
 from typing import Any, List
 
-<<<<<<< HEAD
-from fastapi import status
-from pydantic import BaseModel, HttpUrl, field_validator
-
-from skyvern.exceptions import BlockedHost, SkyvernHTTPException
-from skyvern.forge.sdk.core.validators import is_blocked_host, prepend_scheme_and_validate_url
-=======
 from pydantic import BaseModel, field_validator
 
 from skyvern.forge.sdk.core.validators import validate_url
->>>>>>> 0f18080a
 from skyvern.forge.sdk.schemas.tasks import ProxyLocation
 from skyvern.forge.sdk.workflow.exceptions import WorkflowDefinitionHasDuplicateBlockLabels
 from skyvern.forge.sdk.workflow.models.block import BlockTypeVar
@@ -31,24 +23,7 @@
     def validate_urls(cls, url: str | None) -> str | None:
         if url is None:
             return None
-<<<<<<< HEAD
-
-        try:
-            url = prepend_scheme_and_validate_url(url=url)
-            v = HttpUrl(url=url)
-        except Exception as e:
-            raise SkyvernHTTPException(message=str(e), status_code=status.HTTP_400_BAD_REQUEST)
-
-        if not v.host:
-            return None
-        host = v.host
-        blocked = is_blocked_host(host)
-        if blocked:
-            raise BlockedHost(host=host)
-        return str(v)
-=======
         return validate_url(url)
->>>>>>> 0f18080a
 
 
 class RunWorkflowResponse(BaseModel):
