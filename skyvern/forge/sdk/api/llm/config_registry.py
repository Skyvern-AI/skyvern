--- conflicted
+++ resolved
@@ -74,14 +74,7 @@
         ),
     )
     LLMConfigRegistry.register_config(
-<<<<<<< HEAD
-    "OPENAI_GPT4o", LLMConfig("gpt-4o", ["OPENAI_API_KEY"], supports_vision=True, add_assistant_prefix=False)
-)
-    LLMConfigRegistry.register_config(
-        "OPENAI_GPT4V", LLMConfig("gpt-4-turbo", ["OPENAI_API_KEY"], supports_vision=True, add_assistant_prefix=False)
-=======
         "OPENAI_GPT4O", LLMConfig("gpt-4o", ["OPENAI_API_KEY"], supports_vision=True, add_assistant_prefix=False)
->>>>>>> 45a28405
     )
 
 
