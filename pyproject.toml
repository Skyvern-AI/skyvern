--- conflicted
+++ resolved
@@ -43,12 +43,9 @@
 orjson = "^3.9.10"
 structlog = "^23.2.0"
 plotly = "^5.18.0"
-<<<<<<< HEAD
-typer = "^0.9.0"
-=======
 clipboard = "^0.0.4"
 curlify = "^2.2.1"
->>>>>>> 7322eac7
+typer = "^0.9.0"
 
 
 [tool.poetry.group.dev.dependencies]
