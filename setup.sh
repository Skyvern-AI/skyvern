#!/bin/bash

# Call function to send telemetry event
log_event() {
    if [ -n $1 ]; then
        poetry run python skyvern/analytics.py $1
    fi
}

# Function to check if a command exists
command_exists() {
    command -v "$1" &> /dev/null
}

# Ensure required commands are available
check_if_required_commands_exist() {
    local missing_commands=()
    for cmd in poetry python3.11; do
        if ! command_exists "$cmd"; then
            missing_commands+=("$cmd")
        fi
    done

    if [ ${#missing_commands[@]} -gt 0 ]; then
        echo "Error: The following commands are required but not found: ${missing_commands[*]}"
        exit 1
    fi
}

# Function to update or add environment variable in .env file
update_or_add_env_var() {
    local key=$1
    local value=$2
    if grep -q "^$key=" .env; then
        # Update existing variable
        if ! sed -i.bak "s/^$key=.*/$key=$value/" .env && rm -f .env.bak; then
            echo "Error: Failed to update $key in .env."
            return 1
        fi
    else
        # Add new variable
        if ! echo "$key=$value" >> .env; then
            echo "Error: Failed to add $key to .env."
            return 1
        fi
    fi
}

# Function to set up LLM provider environment variables
setup_llm_providers() {
    echo "Configuring Large Language Model (LLM) Providers..."
    echo "Note: All information provided here will be stored only on your local machine."
    local model_options=()
    local failed=false

    # OpenAI Configuration
    echo "To enable OpenAI, you must have an OpenAI API key."
    read -p "Do you want to enable OpenAI (y/n)? " enable_openai
    if [[ "$enable_openai" == "y" ]]; then
        read -p "Enter your OpenAI API key: " openai_api_key
        if [ -z "$openai_api_key" ]; then
            echo "Error: OpenAI API key is required."
            echo "OpenAI will not be enabled."
        else
            if update_or_add_env_var "OPENAI_API_KEY" "$openai_api_key" && \
               update_or_add_env_var "ENABLE_OPENAI" "true"; then
                model_options+=("OPENAI_GPT4_TURBO" "OPENAI_GPT4V")
            else
                failed=true
            fi
        fi
    else
        if ! update_or_add_env_var "ENABLE_OPENAI" "false"; then
            failed=true
        fi
    fi

    # Anthropic Configuration
    echo "To enable Anthropic, you must have an Anthropic API key."
    read -p "Do you want to enable Anthropic (y/n)? " enable_anthropic
    if [[ "$enable_anthropic" == "y" ]]; then
        read -p "Enter your Anthropic API key: " anthropic_api_key
        if [ -z "$anthropic_api_key" ]; then
            echo "Error: Anthropic API key is required."
            echo "Anthropic will not be enabled."
        else
            if update_or_add_env_var "ANTHROPIC_API_KEY" "$anthropic_api_key" && \
               update_or_add_env_var "ENABLE_ANTHROPIC" "true"; then
                model_options+=("ANTHROPIC_CLAUDE3")
            else
                failed=true
            fi
        fi
    else
        if ! update_or_add_env_var "ENABLE_ANTHROPIC" "false"; then
            failed=true
        fi
    fi

    # Azure Configuration
    echo "To enable Azure, you must have an Azure deployment name, API key, base URL, and API version."
    read -p "Do you want to enable Azure (y/n)? " enable_azure
    if [[ "$enable_azure" == "y" ]]; then
        read -p "Enter your Azure deployment name: " azure_deployment
        read -p "Enter your Azure API key: " azure_api_key
        read -p "Enter your Azure API base URL: " azure_api_base
        read -p "Enter your Azure API version: " azure_api_version
        if [ -z "$azure_deployment" ] || [ -z "$azure_api_key" ] || [ -z "$azure_api_base" ] || [ -z "$azure_api_version" ]; then
            echo "Error: All Azure fields must be populated."
            echo "Azure will not be enabled."
        else
            if update_or_add_env_var "AZURE_DEPLOYMENT" "$azure_deployment" && \
               update_or_add_env_var "AZURE_API_KEY" "$azure_api_key" && \
               update_or_add_env_var "AZURE_API_BASE" "$azure_api_base" && \
               update_or_add_env_var "AZURE_API_VERSION" "$azure_api_version" && \
               update_or_add_env_var "ENABLE_AZURE" "true"; then
                model_options+=("AZURE_OPENAI_GPT4V")
            else
                failed=true
            fi
        fi
    else
        if ! update_or_add_env_var "ENABLE_AZURE" "false"; then
            failed=true
        fi
    fi

    # Model Selection
    if [ ${#model_options[@]} -eq 0 ]; then
        echo "No LLM providers enabled. You won't be able to run Skyvern unless you enable at least one provider. You can re-run this script to enable providers or manually update the .env file."
    else
        echo "Available LLM models based on your selections:"
        for i in "${!model_options[@]}"; do
            echo "$((i+1)). ${model_options[$i]}"
        done
        read -p "Choose a model by number (e.g., 1 for ${model_options[0]}): " model_choice
        chosen_model=${model_options[$((model_choice-1))]}
        echo "Chosen LLM Model: $chosen_model"
<<<<<<< HEAD
        if ! update_or_add_env_var "LLM_MODEL" "$chosen_model"; then
            failed=true
        fi
=======
        update_or_add_env_var "LLM_KEY" "$chosen_model"
>>>>>>> 77717d34
    fi

    if [ "$failed" = true ]; then
        echo "Error: Failed to update .env file with LLM provider configurations."
        return 1
    fi
    echo "LLM provider configurations updated in .env."
}


# Function to initialize .env file
initialize_env_file() {
    if [ -f ".env" ]; then
        echo ".env file already exists, skipping initialization."
        read -p "Do you want to go through LLM provider setup again (y/n)? " redo_llm_setup
        if [[ "$redo_llm_setup" == "y" ]]; then
            return setup_llm_providers
        else
            return 0
        fi
    fi

    echo "Initializing .env file..."
    # check if cp fails
    if ! cp .env.example .env; then
        echo "Error: Failed to copy .env.example to .env."
        return 1
    fi

    if ! setup_llm_providers; then
        echo "Error: Failed to setup LLM providers."
        return 1
    fi

    # Ask for email or generate UUID
    read -p "Please enter your email for analytics (press enter to skip): " analytics_id
    if [ -z "$analytics_id" ]; then
        analytics_id=$(uuidgen)
    fi
    update_or_add_env_var "ANALYTICS_ID" "$analytics_id"
    echo ".env file has been initialized."
}

# Function to remove Poetry environment
remove_poetry_env() {
    local env_path
    env_path=$(poetry env info --path)
    if [ -d "$env_path" ]; then
        if ! rm -rf "$env_path"; then
            echo "Error: Failed to remove the poetry environment at $env_path."
            return 1
        else
            echo "Removed the poetry environment at $env_path."
        fi
    else
        echo "No poetry environment found."
    fi
}

# Choose python version
choose_python_version_or_fail() {
  if ! poetry env use python3.11; then
    echo "Error: Python 3.11 is required. Please install it and try again."
    return 1
  fi
}


# Function to install dependencies
install_dependencies() {
    if ! poetry install; then
        echo "Error: Failed to install dependencies."
        return 1
    fi
}

activate_poetry_env() {
    if ! source "$(poetry env info --path)/bin/activate"; then
        echo "Error: Failed to activate poetry environment."
        return 1
    fi
}

install_dependencies_after_poetry_env() {
    if ! playwright install; then
        echo "Error: Failed to install Playwright dependencies."
        return 1
    fi
}

# Function to setup PostgreSQL
setup_postgresql() {
    echo "Installing postgresql using brew"

    # Attempt to connect to the default PostgreSQL service if it's already running via psql
    if command_exists psql; then
        if pg_isready; then
            echo "PostgreSQL is already running locally."
            # Assuming the local PostgreSQL setup is ready for use
            if psql skyvern -U skyvern -c '\q'; then
                echo "Connection successful. Database and user exist."
            else
                if createuser skyvern && createdb skyvern -O skyvern; then
                    echo "Database and user created successfully."
                else
                    echo "Error: Failed to create database and user."
                    return 1
                fi
            fi
            return 0
        fi
    fi
    
    # Check if Docker is installed and running
    if ! command_exists docker || ! docker info > /dev/null 2>&1; then
        echo "Docker is not running or not installed. Please install or start Docker and try again."
        return 1
    fi

    # Check if PostgreSQL is already running in a Docker container
    if docker ps | grep -q postgresql-container; then
        echo "PostgreSQL is already running in a Docker container."
    else 
        # Attempt to install and start PostgreSQL using Docker
        echo "Attempting to install PostgreSQL via Docker..."
        if ! docker run --name postgresql-container -e POSTGRES_HOST_AUTH_METHOD=trust -d -p 5432:5432 postgres:14; then
            echo "Error: Failed to install and start PostgreSQL using Docker."
            return 1
        fi
        echo "PostgreSQL has been installed and started using Docker."

        # Wait for PostgreSQL to start
        echo "Waiting for PostgreSQL to start..."
        sleep 20  # Adjust sleep time as necessary
    fi

    # Assuming docker exec works directly since we've checked Docker's status before
    if docker exec postgresql-container psql -U postgres -c "\du" | grep -q skyvern; then
        echo "Database user exists."
    else
        echo "Creating database user..."
        docker exec postgresql-container createuser -U postgres skyvern
    fi

    if docker exec postgresql-container psql -U postgres -lqt | cut -d \| -f 1 | grep -qw skyvern; then
        echo "Database exists."
    else
        echo "Creating database..."
        docker exec postgresql-container createdb -U postgres skyvern -O skyvern
        echo "Database and user created successfully."
    fi
}

# Function to run Alembic upgrade
run_alembic_upgrade() {
    if ! alembic upgrade head; then
        return 1
    fi
}

# Function to create organization and API token
create_organization() {
    echo "Creating organization and API token..."
    local org_output api_token
    org_output=$(poetry run python scripts/create_organization.py Skyvern-Open-Source)
    is_org_created=$?
    if [ is_org_created -ne 0 ]; then
        echo "Error: Failed to create organization and API token."
        return 1
    fi
    api_token=$(echo "$org_output" | awk '/token=/{gsub(/.*token='\''|'\''.*/, ""); print}')

    # Ensure .streamlit directory exists
    if ! mkdir -p .streamlit; then
        echo "Error: Failed to create .streamlit directory."
        return 1
    fi

    # Check if secrets.toml exists and back it up
    if [ -f ".streamlit/secrets.toml" ]; then
        if mv .streamlit/secrets.toml .streamlit/secrets.backup.toml; then
            echo "Existing .streamlit/secrets.toml file backed up as .streamlit/secrets.backup.toml"
        else
            echo "Error: Failed to back up existing .streamlit/secrets.toml file."
            return 1
        fi
    fi

    # Update the secrets-open-source.toml file
    if ! echo -e "[skyvern]\nconfigs = [\n    {\"env\" = \"local\", \"host\" = \"http://0.0.0.0:8000/api/v1\", \"orgs\" = [{name=\"Skyvern\", cred=\"$api_token\"}]}\n]" > .streamlit/secrets.toml; then
        echo "Error: Failed to update .streamlit/secrets.toml file."
        return 1
    else
        echo ".streamlit/secrets.toml file updated with organization details."
    fi
}

# Main function
main() {
    echo "Setting up Skyvern..."
    echo "Checking for required commands exist..."
    check_if_required_commands_exist || { echo "Error: Required commands are missing. Please install them and try again."; return 1; }
    echo "Initializing environment variables..."
    initialize_env_file || { echo "Error: Failed to initialize .env file."; return 1; }
    echo "Choosing Python version..."
    choose_python_version_or_fail || { echo "Error: Failed to choose Python version."; return 1; }
    echo "Removing poetry environment..."
    remove_poetry_env || { echo "Error: Failed to remove poetry environment."; return 1; }
    echo "Installing dependencies..."
    install_dependencies || { echo "Error: Failed to install dependencies."; return 1; }
    echo "Setting up PostgreSQL..."
    setup_postgresql || { echo "Error: Failed to setup PostgreSQL."; return 1; }
    echo "Activating poetry environment..."
    activate_poetry_env || { echo "Error: Failed to activate poetry environment."; return 1; }
    echo "Installing dependencies after activating poetry environment..."
    install_dependencies_after_poetry_env || { echo "Error: Failed to install dependencies after activating poetry environment."; return 1; }
    echo "Running Alembic upgrade..."
    run_alembic_upgrade || { echo "Error: Failed to run Alembic upgrade."; return 1; }
    echo "Creating organization and API token..."
    create_organization || { echo "Error: Failed to create organization and API token."; return 1; }
    log_event "skyvern-oss-setup-complete"
    echo "Setup completed successfully."
}

# Execute main function
main<|MERGE_RESOLUTION|>--- conflicted
+++ resolved
@@ -136,13 +136,9 @@
         read -p "Choose a model by number (e.g., 1 for ${model_options[0]}): " model_choice
         chosen_model=${model_options[$((model_choice-1))]}
         echo "Chosen LLM Model: $chosen_model"
-<<<<<<< HEAD
-        if ! update_or_add_env_var "LLM_MODEL" "$chosen_model"; then
+        if ! update_or_add_env_var "LLM_KEY" "$chosen_model"; then
             failed=true
         fi
-=======
-        update_or_add_env_var "LLM_KEY" "$chosen_model"
->>>>>>> 77717d34
     fi
 
     if [ "$failed" = true ]; then
