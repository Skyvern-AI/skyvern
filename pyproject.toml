--- conflicted
+++ resolved
@@ -73,11 +73,8 @@
 alive-progress = "^3.2.0"
 colorama = "^0.4.6"
 onepassword-sdk = "0.3.0"
-<<<<<<< HEAD
-=======
 types-boto3 = {extras = ["full"], version = "^1.38.31"}
 lark = "^1.2.2"
->>>>>>> b0724d27
 
 [tool.poetry.group.dev.dependencies]
 isort = "^5.13.2"
