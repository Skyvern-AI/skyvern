import asyncio
import copy
import json
import os
import urllib.parse
import uuid
from datetime import datetime, timedelta, timezone
from pathlib import Path
from typing import Any, Awaitable, Callable, List

import pyotp
import structlog
from playwright.async_api import FileChooser, Frame, Locator, Page, TimeoutError
from pydantic import BaseModel

from skyvern.config import settings
<<<<<<< HEAD
from skyvern.constants import BROWSER_DOWNLOAD_TIMEOUT, REPO_ROOT_DIR, SKYVERN_ID_ATTR
=======
from skyvern.constants import (
    AUTO_COMPLETION_POTENTIAL_VALUES_COUNT,
    BROWSER_DOWNLOAD_TIMEOUT,
    REPO_ROOT_DIR,
    SKYVERN_ID_ATTR,
)
>>>>>>> 0f18080a
from skyvern.exceptions import (
    EmptySelect,
    ErrEmptyTweakValue,
    ErrFoundSelectableElement,
    FailedToFetchSecret,
    FailToClick,
    FailToSelectByIndex,
    FailToSelectByValue,
    IllegitComplete,
    ImaginaryFileUrl,
    InteractWithDisabledElement,
    InvalidElementForTextInput,
    MissingElement,
    MissingElementDict,
    MissingElementInCSSMap,
    MissingFileUrl,
    MultipleElementsFound,
    NoAutoCompleteOptionMeetCondition,
    NoAvailableOptionFoundForCustomSelection,
    NoElementMatchedForTargetOption,
    NoFileDownloadTriggered,
    NoIncrementalElementFoundForAutoCompletion,
    NoIncrementalElementFoundForCustomSelection,
    NoSuitableAutoCompleteOption,
    OptionIndexOutOfBound,
    WrongElementToUploadFile,
)
from skyvern.forge import app
from skyvern.forge.prompts import prompt_engine
from skyvern.forge.sdk.api.files import download_file, get_download_dir, list_files_in_directory
from skyvern.forge.sdk.core.aiohttp_helper import aiohttp_post
from skyvern.forge.sdk.core.security import generate_skyvern_signature
from skyvern.forge.sdk.db.enums import OrganizationAuthTokenType
from skyvern.forge.sdk.models import Step
from skyvern.forge.sdk.schemas.tasks import Task
from skyvern.forge.sdk.services.bitwarden import BitwardenConstants
from skyvern.webeye.actions import actions
from skyvern.webeye.actions.actions import (
    Action,
    ActionStatus,
    ActionType,
    CheckboxAction,
    ClickAction,
    InputOrSelectContext,
    ScrapeResult,
    SelectOption,
    SelectOptionAction,
    UploadFileAction,
    WebAction,
)
from skyvern.webeye.actions.responses import ActionAbort, ActionFailure, ActionResult, ActionSuccess
from skyvern.webeye.scraper.scraper import (
    CleanupElementTreeFunc,
    ElementTreeFormat,
    IncrementalScrapePage,
    ScrapedPage,
    hash_element,
    json_to_html,
    trim_element_tree,
)
from skyvern.webeye.utils.dom import DomUtil, InteractiveElement, SkyvernElement
from skyvern.webeye.utils.page import SkyvernFrame

LOG = structlog.get_logger()
COMMON_INPUT_TAGS = {"input", "textarea", "select"}


class CustomSingleSelectResult:
    def __init__(self, skyvern_frame: SkyvernFrame) -> None:
        self.reasoning: str | None = None
        self.action_result: ActionResult | None = None
        self.value: str | None = None
        self.dropdown_menu: SkyvernElement | None = None
        self.skyvern_frame = skyvern_frame

    async def is_done(self) -> bool:
        # check if the dropdown menu is still on the page
        # if it still exists, might mean there might be multi-level selection
        # FIXME: only able to execute multi-level selection logic when dropdown menu detected
        if self.dropdown_menu is None:
            return True

        if not isinstance(self.action_result, ActionSuccess):
            return True

        if await self.dropdown_menu.get_locator().count() == 0:
            return True

        return not await self.skyvern_frame.get_element_visible(await self.dropdown_menu.get_element_handler())


def is_ul_or_listbox_element_factory(
    incremental_scraped: IncrementalScrapePage, task: Task, step: Step
) -> Callable[[dict], Awaitable[bool]]:
    async def wrapper(element_dict: dict) -> bool:
        element_id: str = element_dict.get("id", "")
        try:
            element = await SkyvernElement.create_from_incremental(incremental_scraped, element_id)
        except Exception:
            LOG.debug(
                "Failed to element in the incremental page",
                element_id=element_id,
                step_id=step.step_id,
                task_id=task.task_id,
                exc_info=True,
            )
            return False

        if element.get_tag_name() == "ul":
            return True

        if await element.get_attr("role") == "listbox":
            return True

        return False

    return wrapper


CheckExistIDFunc = Callable[[str], bool]


def check_id_in_dict_factory(id_dict: dict[str, Any]) -> CheckExistIDFunc:
    def helper(element_id: str) -> bool:
        if id_dict.get(element_id, ""):
            return True
        return False

    return helper


def remove_exist_elements(element_tree: list[dict], check_exist: CheckExistIDFunc) -> list[dict]:
    new_element_tree = []
    for element in element_tree:
        children_elements = element.get("children", [])
        if len(children_elements) > 0:
            children_elements = remove_exist_elements(element_tree=children_elements, check_exist=check_exist)
        if check_exist(element.get("id", "")):
            new_element_tree.extend(children_elements)
        else:
            element["children"] = children_elements
            new_element_tree.append(element)
    return new_element_tree


def clean_and_remove_element_tree_factory(
    task: Task, step: Step, check_exist_funcs: list[CheckExistIDFunc]
) -> CleanupElementTreeFunc:
    async def helper_func(frame: Page | Frame, url: str, element_tree: list[dict]) -> list[dict]:
        element_tree = await app.AGENT_FUNCTION.cleanup_element_tree_factory(task=task, step=step)(
            frame, url, element_tree
        )
        for check_exist in check_exist_funcs:
            element_tree = remove_exist_elements(element_tree=element_tree, check_exist=check_exist)

        return element_tree

    return helper_func


class AutoCompletionResult(BaseModel):
    auto_completion_attempt: bool = False
    incremental_elements: list[dict] = []
    action_result: ActionResult = ActionSuccess()


class ActionHandler:
    _handled_action_types: dict[
        ActionType,
        Callable[[Action, Page, ScrapedPage, Task, Step], Awaitable[list[ActionResult]]],
    ] = {}

    _setup_action_types: dict[
        ActionType,
        Callable[[Action, Page, ScrapedPage, Task, Step], Awaitable[list[ActionResult]]],
    ] = {}

    _teardown_action_types: dict[
        ActionType,
        Callable[[Action, Page, ScrapedPage, Task, Step], Awaitable[list[ActionResult]]],
    ] = {}

    @classmethod
    def register_action_type(
        cls,
        action_type: ActionType,
        handler: Callable[[Action, Page, ScrapedPage, Task, Step], Awaitable[list[ActionResult]]],
    ) -> None:
        cls._handled_action_types[action_type] = handler

    @classmethod
    def register_setup_for_action_type(
        cls,
        action_type: ActionType,
        handler: Callable[[Action, Page, ScrapedPage, Task, Step], Awaitable[list[ActionResult]]],
    ) -> None:
        cls._setup_action_types[action_type] = handler

    @classmethod
    def register_teardown_for_action_type(
        cls,
        action_type: ActionType,
        handler: Callable[[Action, Page, ScrapedPage, Task, Step], Awaitable[list[ActionResult]]],
    ) -> None:
        cls._teardown_action_types[action_type] = handler

    @staticmethod
    async def handle_action(
        scraped_page: ScrapedPage,
        task: Task,
        step: Step,
        page: Page,
        action: Action,
    ) -> list[ActionResult]:
        LOG.info("Handling action", action=action)
        actions_result: list[ActionResult] = []
        try:
            if action.action_type in ActionHandler._handled_action_types:
                invalid_web_action_check = check_for_invalid_web_action(action, page, scraped_page, task, step)
                if invalid_web_action_check:
                    actions_result.extend(invalid_web_action_check)
                    return actions_result

                # do setup before action handler
                if setup := ActionHandler._setup_action_types.get(action.action_type):
                    results = await setup(action, page, scraped_page, task, step)
                    actions_result.extend(results)
                    if results and results[-1] != ActionSuccess:
                        return actions_result

                # do the handler
                handler = ActionHandler._handled_action_types[action.action_type]
                results = await handler(action, page, scraped_page, task, step)
                actions_result.extend(results)
                if not results or not isinstance(actions_result[-1], ActionSuccess):
                    return actions_result

                # do the teardown
                teardown = ActionHandler._teardown_action_types.get(action.action_type)
                if teardown:
                    results = await teardown(action, page, scraped_page, task, step)
                    actions_result.extend(results)

                return actions_result

            else:
                LOG.error(
                    "Unsupported action type in handler",
                    action=action,
                    type=type(action),
                )
                actions_result.append(ActionFailure(Exception(f"Unsupported action type: {type(action)}")))
                return actions_result
        except MissingElement as e:
            LOG.info(
                "Known exceptions",
                action=action,
                exception_type=type(e),
                exception_message=str(e),
            )
            actions_result.append(ActionFailure(e))
        except MultipleElementsFound as e:
            LOG.exception(
                "Cannot handle multiple elements with the same selector in one action.",
                action=action,
            )
            actions_result.append(ActionFailure(e))
        except Exception as e:
            LOG.exception("Unhandled exception in action handler", action=action)
            actions_result.append(ActionFailure(e))
        finally:
            if actions_result and isinstance(actions_result[-1], ActionSuccess):
                action.status = ActionStatus.completed
            elif actions_result and isinstance(actions_result[-1], ActionAbort):
                action.status = ActionStatus.skipped
            else:
                # either actions_result is empty or the last action is a failure
                if not actions_result:
                    LOG.warning("Action failed to execute, setting status to failed", action=action)
                action.status = ActionStatus.failed
            await app.DATABASE.create_action(action=action)

        return actions_result


def check_for_invalid_web_action(
    action: actions.Action,
    page: Page,
    scraped_page: ScrapedPage,
    task: Task,
    step: Step,
) -> list[ActionResult]:
    if isinstance(action, WebAction) and action.element_id not in scraped_page.id_to_element_dict:
        return [ActionFailure(MissingElement(element_id=action.element_id), stop_execution_on_failure=False)]

    return []


async def handle_solve_captcha_action(
    action: actions.SolveCaptchaAction,
    page: Page,
    scraped_page: ScrapedPage,
    task: Task,
    step: Step,
) -> list[ActionResult]:
    LOG.warning(
        "Please solve the captcha on the page, you have 30 seconds",
        action=action,
    )
    await asyncio.sleep(30)
    return [ActionSuccess()]


async def handle_click_action(
    action: actions.ClickAction,
    page: Page,
    scraped_page: ScrapedPage,
    task: Task,
    step: Step,
) -> list[ActionResult]:
    dom = DomUtil(scraped_page=scraped_page, page=page)
    skyvern_element = await dom.get_skyvern_element_by_id(action.element_id)
    await asyncio.sleep(0.3)

    # dynamically validate the attr, since it could change into enabled after the previous actions
    if await skyvern_element.is_disabled(dynamic=True):
        LOG.warning(
            "Try to click on a disabled element",
            action_type=action.action_type,
            task_id=task.task_id,
            step_id=step.step_id,
            element_id=skyvern_element.get_id(),
        )
        return [ActionFailure(InteractWithDisabledElement(skyvern_element.get_id()))]

    if action.download:
        results = await handle_click_to_download_file_action(action, page, scraped_page, task, step)
    else:
        results = await chain_click(
            task,
            scraped_page,
            page,
            action,
            skyvern_element,
            timeout=settings.BROWSER_ACTION_TIMEOUT_MS,
        )

    return results


async def handle_click_to_download_file_action(
    action: actions.ClickAction,
    page: Page,
    scraped_page: ScrapedPage,
    task: Task,
    step: Step,
) -> list[ActionResult]:
    dom = DomUtil(scraped_page=scraped_page, page=page)
    skyvern_element = await dom.get_skyvern_element_by_id(action.element_id)
    locator = skyvern_element.locator

    download_dir = Path(get_download_dir(workflow_run_id=task.workflow_run_id, task_id=task.task_id))
    list_files_before = list_files_in_directory(download_dir)
    LOG.info(
        "Number of files in download directory before click",
        num_downloaded_files_before=len(list_files_before),
        download_dir=download_dir,
        task_id=task.task_id,
        step_id=step.step_id,
        workflow_run_id=task.workflow_run_id,
    )

    try:
        await locator.click(timeout=settings.BROWSER_ACTION_TIMEOUT_MS)
        await page.wait_for_load_state(timeout=settings.BROWSER_LOADING_TIMEOUT_MS)
    except Exception as e:
        LOG.exception(
            "ClickAction with download failed",
            exc_info=True,
            action=action,
            task_id=task.task_id,
            step_id=step.step_id,
            workflow_run_id=task.workflow_run_id,
        )
        return [ActionFailure(e, download_triggered=False)]

    # wait 5s to start downloading
    LOG.info(
        "Sleep for 5s to let download finish",
        task_id=task.task_id,
        step_id=step.step_id,
        workflow_run_id=task.workflow_run_id,
    )
    await asyncio.sleep(5)
    list_files_after = list_files_in_directory(download_dir)
    LOG.info(
        "Number of files in download directory after click",
        num_downloaded_files_after=len(list_files_after),
        download_dir=download_dir,
        task_id=task.task_id,
        step_id=step.step_id,
        workflow_run_id=task.workflow_run_id,
    )

    if len(list_files_after) <= len(list_files_before):
        LOG.warning(
            "No file to download after click",
            task_id=task.task_id,
            step_id=step.step_id,
            workflow_run_id=task.workflow_run_id,
        )
        return [ActionFailure(exception=NoFileDownloadTriggered(action.element_id))]

    # check if there's any file is still downloading
    downloading_files: list[Path] = []
    for file in list_files_after:
        path = Path(file)
        if path.suffix == ".crdownload":
            downloading_files.append(path)

    if len(downloading_files) == 0:
        return [ActionSuccess(download_triggered=True)]

    LOG.info(
        "File downloading hasn't completed, wait for a while",
        downloading_files=downloading_files,
        task_id=task.task_id,
        step_id=step.step_id,
        workflow_run_id=task.workflow_run_id,
    )
    try:
        async with asyncio.timeout(BROWSER_DOWNLOAD_TIMEOUT):
            while len(downloading_files) > 0:
                new_downloading_files: list[Path] = []
                for path in downloading_files:
                    if not path.exists():
                        continue
                    new_downloading_files.append(path)
                downloading_files = new_downloading_files
                await asyncio.sleep(1)

    except asyncio.TimeoutError:
        LOG.warning(
            "There're several long-time downloading files, these files might be broken",
            downloading_files=downloading_files,
            task_id=task.task_id,
            step_id=step.step_id,
            workflow_run_id=task.workflow_run_id,
        )

    return [ActionSuccess(download_triggered=True)]


async def handle_input_text_action(
    action: actions.InputTextAction,
    page: Page,
    scraped_page: ScrapedPage,
    task: Task,
    step: Step,
) -> list[ActionResult]:
    dom = DomUtil(scraped_page, page)
    skyvern_element = await dom.get_skyvern_element_by_id(action.element_id)
    skyvern_frame = await SkyvernFrame.create_instance(skyvern_element.get_frame())
    incremental_scraped = IncrementalScrapePage(skyvern_frame=skyvern_frame)
    timeout = settings.BROWSER_ACTION_TIMEOUT_MS

    current_text = await get_input_value(skyvern_element.get_tag_name(), skyvern_element.get_locator())
    if current_text == action.text:
        return [ActionSuccess()]

    # before filling text, we need to validate if the element can be filled if it's not one of COMMON_INPUT_TAGS
    tag_name = scraped_page.id_to_element_dict[action.element_id]["tagName"].lower()
    text = await get_actual_value_of_parameter_if_secret(task, action.text)
    if text is None:
        return [ActionFailure(FailedToFetchSecret())]

    # dynamically validate the attr, since it could change into enabled after the previous actions
    if await skyvern_element.is_disabled(dynamic=True):
        LOG.warning(
            "Try to input text on a disabled element",
            action_type=action.action_type,
            task_id=task.task_id,
            step_id=step.step_id,
            element_id=skyvern_element.get_id(),
        )
        return [ActionFailure(InteractWithDisabledElement(skyvern_element.get_id()))]

    incremental_element: list[dict] = []
    auto_complete_hacky_flag: bool = False
    # check if it's selectable
    if skyvern_element.get_tag_name() == InteractiveElement.INPUT and not await skyvern_element.is_raw_input():
        select_action = SelectOptionAction(
            reasoning=action.reasoning,
            element_id=skyvern_element.get_id(),
            option=SelectOption(label=text),
        )

        await skyvern_element.scroll_into_view()
        if skyvern_element.get_selectable():
            LOG.info(
                "Input element is selectable, doing select actions",
                task_id=task.task_id,
                step_id=step.step_id,
                element_id=skyvern_element.get_id(),
                action=action,
            )
            return await handle_select_option_action(select_action, page, scraped_page, task, step)

        # press arrowdown to watch if there's any options popping up
        await incremental_scraped.start_listen_dom_increment()
        try:
            await skyvern_element.press_key("ArrowDown")
        except TimeoutError:
            # sometimes we notice `press_key()` raise a timeout but actually the dropdown is opened.
            LOG.info(
                "Timeout to press ArrowDown to open dropdown, ignore the timeout and continue to execute the action",
                task_id=task.task_id,
                step_id=step.step_id,
                element_id=skyvern_element.get_id(),
                action=action,
            )

        await asyncio.sleep(5)

        incremental_element = await incremental_scraped.get_incremental_element_tree(
            clean_and_remove_element_tree_factory(task=task, step=step, check_exist_funcs=[dom.check_id_in_dom]),
        )
        if len(incremental_element) == 0:
            LOG.info(
                "No new element detected, indicating it couldn't be a selectable auto-completion input",
                task_id=task.task_id,
                step_id=step.step_id,
                element_id=skyvern_element.get_id(),
                action=action,
            )
            await incremental_scraped.stop_listen_dom_increment()
        else:
            auto_complete_hacky_flag = True
            try:
                # TODO: we don't select by value for the auto completion detect case
                result, _ = await sequentially_select_from_dropdown(
                    action=select_action,
                    page=page,
                    dom=dom,
                    skyvern_frame=skyvern_frame,
                    incremental_scraped=incremental_scraped,
                    step=step,
                    task=task,
                    target_value=text,
                )
                if result is not None:
                    return [result]
                LOG.info(
                    "It might not be a selectable auto-completion input, exit the custom selection mode",
                    task_id=task.task_id,
                    step_id=step.step_id,
                    element_id=skyvern_element.get_id(),
                    action=action,
                )
            except Exception:
                await skyvern_element.scroll_into_view()
                LOG.warning(
                    "Failed to do custom selection transformed from input action, continue to input text",
                    exc_info=True,
                    task_id=task.task_id,
                    step_id=step.step_id,
                )
            finally:
                await skyvern_element.press_key("Escape")
                await skyvern_element.blur()
                await incremental_scraped.stop_listen_dom_increment()

    # force to move focus back to the element
    await skyvern_element.get_locator().focus(timeout=timeout)
    # `Locator.clear()` on a spin button could cause the cursor moving away, and never be back
    if not await skyvern_element.is_spinbtn_input():
        try:
            await skyvern_element.input_clear()
        except TimeoutError:
            LOG.info("None input tag clear timeout", action=action)
            return [ActionFailure(InvalidElementForTextInput(element_id=action.element_id, tag_name=tag_name))]
        except Exception:
            LOG.warning("Failed to clear the input field", action=action, exc_info=True)
            return [ActionFailure(InvalidElementForTextInput(element_id=action.element_id, tag_name=tag_name))]

    try:
        # TODO: not sure if this case will trigger auto-completion
        if tag_name not in COMMON_INPUT_TAGS:
            await skyvern_element.input_fill(text)
            return [ActionSuccess()]

        if len(text) == 0:
            return [ActionSuccess()]

        if not await skyvern_element.is_raw_input():
            # parse the input context to help executing input action
            prompt = prompt_engine.load_prompt(
                "parse-input-or-select-context",
                element_id=action.element_id,
                action_reasoning=action.reasoning,
                elements=dom.scraped_page.build_element_tree(ElementTreeFormat.HTML),
            )

            json_response = await app.SECONDARY_LLM_API_HANDLER(prompt=prompt, step=step)
            input_or_select_context = InputOrSelectContext.model_validate(json_response)
            LOG.info(
                "Parsed input/select context",
                context=input_or_select_context,
                task_id=task.task_id,
                step_id=step.step_id,
            )

            if await skyvern_element.is_auto_completion_input() or input_or_select_context.is_location_input:
                if result := await input_or_auto_complete_input(
                    input_or_select_context=input_or_select_context,
                    page=page,
                    dom=dom,
                    text=text,
                    skyvern_element=skyvern_element,
                    step=step,
                    task=task,
                ):
                    return [result]

        await incremental_scraped.start_listen_dom_increment()

        try:
            await skyvern_element.input_sequentially(text=text)
        finally:
            incremental_element = await incremental_scraped.get_incremental_element_tree(
                clean_and_remove_element_tree_factory(task=task, step=step, check_exist_funcs=[dom.check_id_in_dom]),
            )
            if len(incremental_element) > 0:
                auto_complete_hacky_flag = True
            await incremental_scraped.stop_listen_dom_increment()

        return [ActionSuccess()]
    finally:
        # HACK: force to finish missing auto completion input
        if auto_complete_hacky_flag:
            LOG.debug(
                "Trigger input-selection hack, pressing Tab to choose one",
                action=action,
            )
            await skyvern_element.press_key("Tab")


async def handle_upload_file_action(
    action: actions.UploadFileAction,
    page: Page,
    scraped_page: ScrapedPage,
    task: Task,
    step: Step,
) -> list[ActionResult]:
    if not action.file_url:
        LOG.warning("InputFileAction has no file_url", action=action)
        return [ActionFailure(MissingFileUrl())]
    # ************************************************************************************************************** #
    # After this point if the file_url is a secret, it will be replaced with the actual value
    # In order to make sure we don't log the secret value, we log the action with the original value action.file_url
    # ************************************************************************************************************** #
    file_url = await get_actual_value_of_parameter_if_secret(task, action.file_url)
    decoded_url = urllib.parse.unquote(file_url)
    if (
        file_url not in str(task.navigation_payload)
        and file_url not in str(task.navigation_goal)
        and decoded_url not in str(task.navigation_payload)
        and decoded_url not in str(task.navigation_goal)
    ):
        LOG.warning(
            "LLM might be imagining the file url, which is not in navigation payload",
            action=action,
            file_url=action.file_url,
        )
        return [ActionFailure(ImaginaryFileUrl(action.file_url))]

    dom = DomUtil(scraped_page=scraped_page, page=page)
    skyvern_element = await dom.get_skyvern_element_by_id(action.element_id)

    # dynamically validate the attr, since it could change into enabled after the previous actions
    if await skyvern_element.is_disabled(dynamic=True):
        LOG.warning(
            "Try to upload file on a disabled element",
            action_type=action.action_type,
            task_id=task.task_id,
            step_id=step.step_id,
            element_id=skyvern_element.get_id(),
        )
        return [ActionFailure(InteractWithDisabledElement(skyvern_element.get_id()))]

    locator = skyvern_element.locator

    file_path = await download_file(file_url)
    is_file_input = await skyvern_element.is_file_input()

    if is_file_input:
        LOG.info("Taking UploadFileAction. Found file input tag", action=action)
        if file_path:
            await locator.set_input_files(
                file_path,
                timeout=settings.BROWSER_ACTION_TIMEOUT_MS,
            )

            # Sleep for 10 seconds after uploading a file to let the page process it
            await asyncio.sleep(10)

            return [ActionSuccess()]
        else:
            return [ActionFailure(Exception(f"Failed to download file from {action.file_url}"))]
    else:
        LOG.info("Taking UploadFileAction. Found non file input tag", action=action)
        # treat it as a click action
        action.is_upload_file_tag = False
        return await chain_click(
            task,
            scraped_page,
            page,
            action,
            skyvern_element,
            timeout=settings.BROWSER_ACTION_TIMEOUT_MS,
        )


# This function is deprecated. Downloads are handled by the click action handler now.
async def handle_download_file_action(
    action: actions.DownloadFileAction,
    page: Page,
    scraped_page: ScrapedPage,
    task: Task,
    step: Step,
) -> list[ActionResult]:
    dom = DomUtil(scraped_page=scraped_page, page=page)
    skyvern_element = await dom.get_skyvern_element_by_id(action.element_id)

    file_name = f"{action.file_name or uuid.uuid4()}"
    full_file_path = f"{REPO_ROOT_DIR}/downloads/{task.workflow_run_id or task.task_id}/{file_name}"
    try:
        # Start waiting for the download
        async with page.expect_download() as download_info:
            await asyncio.sleep(0.3)

            locator = skyvern_element.locator
            await locator.click(
                timeout=settings.BROWSER_ACTION_TIMEOUT_MS,
                modifiers=["Alt"],
            )

        download = await download_info.value

        # Create download folders if they don't exist
        download_folder = f"{REPO_ROOT_DIR}/downloads/{task.workflow_run_id or task.task_id}"
        os.makedirs(download_folder, exist_ok=True)
        # Wait for the download process to complete and save the downloaded file
        await download.save_as(full_file_path)
    except Exception as e:
        LOG.exception(
            "DownloadFileAction: Failed to download file",
            action=action,
            full_file_path=full_file_path,
        )
        return [ActionFailure(e)]

    return [ActionSuccess(data={"file_path": full_file_path})]


async def handle_null_action(
    action: actions.NullAction,
    page: Page,
    scraped_page: ScrapedPage,
    task: Task,
    step: Step,
) -> list[ActionResult]:
    return [ActionSuccess()]


async def handle_select_option_action(
    action: actions.SelectOptionAction,
    page: Page,
    scraped_page: ScrapedPage,
    task: Task,
    step: Step,
) -> list[ActionResult]:
    dom = DomUtil(scraped_page, page)
    skyvern_element = await dom.get_skyvern_element_by_id(action.element_id)

    tag_name = skyvern_element.get_tag_name()
    element_dict = scraped_page.id_to_element_dict[action.element_id]
    LOG.info(
        "SelectOptionAction",
        action=action,
        tag_name=tag_name,
        element_dict=element_dict,
    )

    # Handle the edge case:
    # Sometimes our custom select logic could fail, and leaving the dropdown being opened.
    # Confirm if the select action is on the custom option element
    if await skyvern_element.is_custom_option():
        click_action = ClickAction(element_id=action.element_id)
        return await chain_click(task, scraped_page, page, click_action, skyvern_element)

    if not await skyvern_element.is_selectable():
        # 1. find from children
        # TODO: 2. find from siblings and their chidren
        LOG.info(
            "Element is not selectable, try to find the selectable element in the chidren",
            tag_name=tag_name,
            action=action,
        )

        selectable_child: SkyvernElement | None = None
        try:
            selectable_child = await skyvern_element.find_selectable_child(dom=dom)
        except Exception as e:
            LOG.error(
                "Failed to find selectable element in chidren",
                exc_info=True,
                tag_name=tag_name,
                action=action,
            )
            return [ActionFailure(ErrFoundSelectableElement(action.element_id, e))]

        if selectable_child:
            LOG.info(
                "Found selectable element in the children",
                tag_name=selectable_child.get_tag_name(),
                element_id=selectable_child.get_id(),
            )
            select_action = SelectOptionAction(
                reasoning=action.reasoning,
                element_id=selectable_child.get_id(),
                option=action.option,
            )
            return await handle_select_option_action(select_action, page, scraped_page, task, step)

    # dynamically validate the attr, since it could change into enabled after the previous actions
    if await skyvern_element.is_disabled(dynamic=True):
        LOG.warning(
            "Try to select on a disabled element",
            action_type=action.action_type,
            task_id=task.task_id,
            step_id=step.step_id,
            element_id=skyvern_element.get_id(),
        )
        return [ActionFailure(InteractWithDisabledElement(skyvern_element.get_id()))]

    if tag_name == InteractiveElement.SELECT:
        LOG.info(
            "SelectOptionAction is on <select>",
            action=action,
            task_id=task.task_id,
            step_id=step.step_id,
        )
        return await normal_select(action=action, skyvern_element=skyvern_element, dom=dom, task=task, step=step)

    if await skyvern_element.is_checkbox():
        LOG.info(
            "SelectOptionAction is on <input> checkbox",
            action=action,
            task_id=task.task_id,
            step_id=step.step_id,
        )
        check_action = CheckboxAction(element_id=action.element_id, is_checked=True)
        return await handle_checkbox_action(check_action, page, scraped_page, task, step)

    if await skyvern_element.is_radio():
        LOG.info(
            "SelectOptionAction is on <input> radio",
            action=action,
            task_id=task.task_id,
            step_id=step.step_id,
        )
        click_action = ClickAction(element_id=action.element_id)
        return await chain_click(task, scraped_page, page, click_action, skyvern_element)

    # FIXME: maybe there's a case where <input type="button"> could trigger dropdown menu?
    if await skyvern_element.is_btn_input():
        LOG.info(
            "SelectOptionAction is on <input> button",
            action=action,
            task_id=task.task_id,
            step_id=step.step_id,
        )
        click_action = ClickAction(element_id=action.element_id)
        return await chain_click(task, scraped_page, page, click_action, skyvern_element)

    LOG.info(
        "Trigger custom select",
        action=action,
    )

    timeout = settings.BROWSER_ACTION_TIMEOUT_MS
    skyvern_frame = await SkyvernFrame.create_instance(skyvern_element.get_frame())
    incremental_scraped = IncrementalScrapePage(skyvern_frame=skyvern_frame)
    is_open = False
    suggested_value: str | None = None
    results: list[ActionResult] = []

    try:
        await incremental_scraped.start_listen_dom_increment()
        await skyvern_element.scroll_into_view()

        try:
            await skyvern_element.get_locator().click(timeout=timeout)
        except Exception:
            LOG.info(
                "fail to open dropdown by clicking, try to press ArrowDown to open",
                element_id=skyvern_element.get_id(),
                task_id=task.task_id,
                step_id=step.step_id,
            )
            await skyvern_element.scroll_into_view()
            await skyvern_element.press_key("ArrowDown")

        # wait 5s for options to load
        await asyncio.sleep(5)
        is_open = True

        incremental_element = await incremental_scraped.get_incremental_element_tree(
            clean_and_remove_element_tree_factory(task=task, step=step, check_exist_funcs=[dom.check_id_in_dom]),
        )

        if len(incremental_element) == 0 and skyvern_element.get_tag_name() == InteractiveElement.INPUT:
            LOG.info(
                "No incremental elements detected for the input element, trying to press Arrowdown to trigger the dropdown",
                element_id=skyvern_element.get_id(),
                task_id=task.task_id,
                step_id=step.step_id,
            )
            await skyvern_element.scroll_into_view()
            await skyvern_element.press_key("ArrowDown")
            # wait 5s for options to load
            await asyncio.sleep(5)
            incremental_element = await incremental_scraped.get_incremental_element_tree(
                clean_and_remove_element_tree_factory(task=task, step=step, check_exist_funcs=[dom.check_id_in_dom]),
            )

        if len(incremental_element) == 0:
            raise NoIncrementalElementFoundForCustomSelection(element_id=action.element_id)

        # TODO: support sequetially select from dropdown by value, just support single select now
        result, suggested_value = await sequentially_select_from_dropdown(
            action=action,
            page=page,
            dom=dom,
            skyvern_frame=skyvern_frame,
            incremental_scraped=incremental_scraped,
            step=step,
            task=task,
            force_select=True,
        )
        # force_select won't return None result
        assert result is not None
        results.append(result)
        if isinstance(result, ActionSuccess) or suggested_value is None:
            return results

    except Exception as e:
        LOG.exception("Custom select error")
        results.append(ActionFailure(exception=e))
        return results
    finally:
        if is_open and len(results) > 0 and not isinstance(results[-1], ActionSuccess):
            await skyvern_element.scroll_into_view()
            await skyvern_element.coordinate_click(page=page)
            await skyvern_element.press_key("Escape")
        is_open = False
        await skyvern_element.blur()
        await incremental_scraped.stop_listen_dom_increment()

    LOG.info(
        "Try to select by value in custom select",
        element_id=skyvern_element.get_id(),
        value=suggested_value,
        task_id=task.task_id,
        step_id=step.step_id,
    )
    try:
        await incremental_scraped.start_listen_dom_increment()
        timeout = settings.BROWSER_ACTION_TIMEOUT_MS
        await skyvern_element.scroll_into_view()

        try:
            await skyvern_element.get_locator().click(timeout=timeout)
        except Exception:
            LOG.info(
                "fail to open dropdown by clicking, try to press arrow down to open",
                element_id=skyvern_element.get_id(),
                task_id=task.task_id,
                step_id=step.step_id,
            )
            await skyvern_element.scroll_into_view()
            await skyvern_element.press_key("ArrowDown")
        await asyncio.sleep(5)
        is_open = True

        result = await select_from_dropdown_by_value(
            value=suggested_value,
            page=page,
            dom=dom,
            skyvern_frame=skyvern_frame,
            incremental_scraped=incremental_scraped,
            task=task,
            step=step,
        )
        results.append(result)
        return results

    except Exception as e:
        LOG.exception("Custom select by value error")
        results.append(ActionFailure(exception=e))
        return results

    finally:
        if is_open and len(results) > 0 and not isinstance(results[-1], ActionSuccess):
            await skyvern_element.scroll_into_view()
            await skyvern_element.coordinate_click(page=page)
            await skyvern_element.press_key("Escape")

        await skyvern_element.blur()
        await incremental_scraped.stop_listen_dom_increment()


async def handle_checkbox_action(
    action: actions.CheckboxAction,
    page: Page,
    scraped_page: ScrapedPage,
    task: Task,
    step: Step,
) -> list[ActionResult]:
    """
    ******* NOT REGISTERED *******
    This action causes more harm than it does good.
    It frequently mis-behaves, or gets stuck in click loops.
    Treating checkbox actions as click actions seem to perform way more reliably
    Developers who tried this and failed: 2 (Suchintan and Shu 😂)
    """

    dom = DomUtil(scraped_page=scraped_page, page=page)
    skyvern_element = await dom.get_skyvern_element_by_id(action.element_id)
    locator = skyvern_element.locator

    if action.is_checked:
        await locator.check(timeout=settings.BROWSER_ACTION_TIMEOUT_MS)
    else:
        await locator.uncheck(timeout=settings.BROWSER_ACTION_TIMEOUT_MS)

    # TODO (suchintan): Why does checking the label work, but not the actual input element?
    return [ActionSuccess()]


async def handle_wait_action(
    action: actions.WaitAction,
    page: Page,
    scraped_page: ScrapedPage,
    task: Task,
    step: Step,
) -> list[ActionResult]:
    await asyncio.sleep(20)
    return [ActionFailure(exception=Exception("Wait action is treated as a failure"))]


async def handle_terminate_action(
    action: actions.TerminateAction,
    page: Page,
    scraped_page: ScrapedPage,
    task: Task,
    step: Step,
) -> list[ActionResult]:
    return [ActionSuccess()]


async def handle_complete_action(
    action: actions.CompleteAction,
    page: Page,
    scraped_page: ScrapedPage,
    task: Task,
    step: Step,
) -> list[ActionResult]:
    # If this action has a source_action_id, then we need to make sure if the goal is actually completed.
    if action.source_action_id and task.navigation_goal:
        LOG.info(
            "CompleteAction has source_action_id, checking if goal is completed",
            task_id=task.task_id,
            step_id=step.step_id,
            workflow_run_id=task.workflow_run_id,
        )
        verified_complete_action = await app.agent.check_user_goal_complete(page, scraped_page, task, step)
        if verified_complete_action is None:
            return [
                ActionFailure(
                    exception=IllegitComplete(
                        data={
                            "error": "Cached complete action wasn't verified by LLM, fallback to default execution mode"
                        }
                    )
                )
            ]
        action.verified = True

    if not action.verified and task.navigation_goal:
        LOG.info(
            "CompleteAction hasn't been verified, going to verify the user goal",
            task_id=task.task_id,
            step_id=step.step_id,
            workflow_run_id=task.workflow_run_id,
        )
        try:
            verification_result = await app.agent.complete_verify(page, scraped_page, task, step)
        except Exception as e:
            LOG.exception(
                "Failed to verify the complete action",
                task_id=task.task_id,
                step_id=step.step_id,
                workflow_run_id=task.workflow_run_id,
            )
            return [ActionFailure(exception=e)]

        if not verification_result.user_goal_achieved:
            return [ActionFailure(exception=IllegitComplete(data={"error": verification_result.thoughts}))]

        LOG.info(
            "CompleteAction has been verified successfully",
            task_id=task.task_id,
            step_id=step.step_id,
            workflow_run_id=task.workflow_run_id,
        )
        action.verified = True

    extracted_data = None
    if action.data_extraction_goal:
        scrape_action_result = await extract_information_for_navigation_goal(
            scraped_page=scraped_page,
            task=task,
            step=step,
        )
        extracted_data = scrape_action_result.scraped_data
    return [ActionSuccess(data=extracted_data)]


ActionHandler.register_action_type(ActionType.SOLVE_CAPTCHA, handle_solve_captcha_action)
ActionHandler.register_action_type(ActionType.CLICK, handle_click_action)
ActionHandler.register_action_type(ActionType.INPUT_TEXT, handle_input_text_action)
ActionHandler.register_action_type(ActionType.UPLOAD_FILE, handle_upload_file_action)
# ActionHandler.register_action_type(ActionType.DOWNLOAD_FILE, handle_download_file_action)
ActionHandler.register_action_type(ActionType.NULL_ACTION, handle_null_action)
ActionHandler.register_action_type(ActionType.SELECT_OPTION, handle_select_option_action)
ActionHandler.register_action_type(ActionType.WAIT, handle_wait_action)
ActionHandler.register_action_type(ActionType.TERMINATE, handle_terminate_action)
ActionHandler.register_action_type(ActionType.COMPLETE, handle_complete_action)


async def get_actual_value_of_parameter_if_secret(task: Task, parameter: str) -> Any:
    """
    Get the actual value of a parameter if it's a secret. If it's not a secret, return the parameter value as is.

    Just return the parameter value if the task isn't a workflow's task.

    This is only used for InputTextAction, UploadFileAction, and ClickAction (if it has a file_url).
    """
    if task.workflow_run_id is None:
        return parameter

    workflow_run_context = app.WORKFLOW_CONTEXT_MANAGER.get_workflow_run_context(task.workflow_run_id)
    secret_value = workflow_run_context.get_original_secret_value_or_none(parameter)

    if secret_value == BitwardenConstants.TOTP:
        totp_secret_key = workflow_run_context.totp_secret_value_key(parameter)
        totp_secret = workflow_run_context.get_original_secret_value_or_none(totp_secret_key)
        totp_secret_no_whitespace = "".join(totp_secret.split())
        secret_value = pyotp.TOTP(totp_secret_no_whitespace).now()
    return secret_value if secret_value is not None else parameter


async def chain_click(
    task: Task,
    scraped_page: ScrapedPage,
    page: Page,
    action: ClickAction | UploadFileAction,
    skyvern_element: SkyvernElement,
    timeout: int = settings.BROWSER_ACTION_TIMEOUT_MS,
) -> List[ActionResult]:
    # Add a defensive page handler here in case a click action opens a file chooser.
    # This automatically dismisses the dialog
    # File choosers are impossible to close if you don't expect one. Instead of dealing with it, close it!

    dom = DomUtil(scraped_page=scraped_page, page=page)
    locator = skyvern_element.locator
    # TODO (suchintan): This should likely result in an ActionFailure -- we can figure out how to do this later!
    LOG.info("Chain click starts", action=action, locator=locator)
    file: list[str] | str = []
    if action.file_url:
        file_url = await get_actual_value_of_parameter_if_secret(task, action.file_url)
        try:
            file = await download_file(file_url)
        except Exception:
            LOG.exception(
                "Failed to download file, continuing without it",
                action=action,
                file_url=file_url,
            )
            file = []

    is_filechooser_trigger = False

    async def fc_func(fc: FileChooser) -> None:
        nonlocal is_filechooser_trigger
        is_filechooser_trigger = True
        await fc.set_files(files=file)

    page.on("filechooser", fc_func)
    LOG.info("Registered file chooser listener", action=action, path=file)

    """
    Clicks on an element identified by the css and its parent if failed.
    :param css: css of the element to click
    """
    try:
        await locator.click(timeout=timeout)

        LOG.info("Chain click: main element click succeeded", action=action, locator=locator)
        return [ActionSuccess()]

    except Exception as e:
        action_results: list[ActionResult] = [ActionFailure(FailToClick(action.element_id, msg=str(e)))]

        if skyvern_element.get_tag_name() == "label":
            try:
                LOG.info(
                    "Chain click: it's a label element. going to try for-click",
                    task_id=task.task_id,
                    action=action,
                    element=str(skyvern_element),
                    locator=locator,
                )
                if bound_element := await skyvern_element.find_label_for(dom=dom):
                    await bound_element.get_locator().click(timeout=timeout)
                    action_results.append(ActionSuccess())
                    return action_results
            except Exception as e:
                action_results.append(ActionFailure(FailToClick(action.element_id, anchor="for", msg=str(e))))

            try:
                # sometimes the element is the direct chidren of the label, instead of using for="xx" attribute
                # since it's a click action, the target element we're searching should only be INPUT
                LOG.info(
                    "Chain click: it's a label element. going to check for input of the direct chidren",
                    task_id=task.task_id,
                    action=action,
                    element=str(skyvern_element),
                    locator=locator,
                )
                if bound_element := await skyvern_element.find_element_in_label_children(
                    dom=dom, element_type=InteractiveElement.INPUT
                ):
                    await bound_element.get_locator().click(timeout=timeout)
                    action_results.append(ActionSuccess())
                    return action_results
            except Exception as e:
                action_results.append(
                    ActionFailure(FailToClick(action.element_id, anchor="direct_children", msg=str(e)))
                )

        else:
            try:
                LOG.info(
                    "Chain click: it's a non-label element. going to find the bound label element by attribute id and click",
                    task_id=task.task_id,
                    action=action,
                    element=str(skyvern_element),
                    locator=locator,
                )
                if bound_locator := await skyvern_element.find_bound_label_by_attr_id():
                    await bound_locator.click(timeout=timeout)
                    action_results.append(ActionSuccess())
                    return action_results
            except Exception as e:
                action_results.append(ActionFailure(FailToClick(action.element_id, anchor="attr_id", msg=str(e))))

            try:
                # sometimes the element is the direct chidren of the label, instead of using for="xx" attribute
                # so we check the direct parent if it's a label element
                LOG.info(
                    "Chain click: it's a non-label element. going to find the bound label element by direct parent",
                    task_id=task.task_id,
                    action=action,
                    element=str(skyvern_element),
                    locator=locator,
                )
                if bound_locator := await skyvern_element.find_bound_label_by_direct_parent():
                    await bound_locator.click(timeout=timeout)
                    action_results.append(ActionSuccess())
                    return action_results
            except Exception as e:
                action_results.append(ActionFailure(FailToClick(action.element_id, anchor="direct_parent", msg=str(e))))

        if not await skyvern_element.is_visible():
            LOG.info(
                "Chain click: exit since the element is not visible on the page anymore",
                task_id=task.task_id,
                action=action,
                element=str(skyvern_element),
                locator=locator,
            )
            return action_results

        blocking_element, blocked = await skyvern_element.find_blocking_element(
            dom=DomUtil(scraped_page=scraped_page, page=page)
        )
        if blocking_element is None:
            if not blocked:
                LOG.info(
                    "Chain click: exit since the element is not blocking by any element",
                    task_id=task.task_id,
                    action=action,
                    element=str(skyvern_element),
                    locator=locator,
                )
                return action_results

            LOG.info(
                "Chain click: element is blocked by an non-interactable element, going to use javascript click instead of playwright click",
                task_id=task.task_id,
                action=action,
                element=str(skyvern_element),
                locator=locator,
            )
            try:
                await skyvern_element.click_in_javascript()
                action_results.append(ActionSuccess())
                return action_results
            except Exception as e:
                action_results.append(ActionFailure(FailToClick(action.element_id, anchor="self_js", msg=str(e))))
                return action_results

        try:
            LOG.debug(
                "Chain click: verifying the blocking element is parent or sibling of the target element",
                task_id=task.task_id,
                action=action,
                element=str(blocking_element),
                locator=locator,
            )
            if await blocking_element.is_parent_of(
                await skyvern_element.get_element_handler()
            ) or await blocking_element.is_sibling_of(await skyvern_element.get_element_handler()):
                LOG.info(
                    "Chain click: element is blocked by other elements, going to click on the blocking element",
                    task_id=task.task_id,
                    action=action,
                    element=str(blocking_element),
                    locator=locator,
                )

                await blocking_element.get_locator().click(timeout=timeout)
                action_results.append(ActionSuccess())
                return action_results
        except Exception as e:
            action_results.append(ActionFailure(FailToClick(action.element_id, anchor="blocking_element", msg=str(e))))

        return action_results
    finally:
        LOG.info("Remove file chooser listener", action=action)

        # Sleep for 15 seconds after uploading a file to let the page process it
        # Removing this breaks file uploads using the filechooser
        # KEREM DO NOT REMOVE
        if file:
            await asyncio.sleep(15)
        page.remove_listener("filechooser", fc_func)

        if action.file_url and not is_filechooser_trigger:
            LOG.warning(
                "Action has file_url, but filechoose even hasn't been triggered. Upload file attempt seems to fail",
                action=action,
            )
            return [ActionFailure(WrongElementToUploadFile(action.element_id))]


async def choose_auto_completion_dropdown(
    context: InputOrSelectContext,
    page: Page,
    dom: DomUtil,
    text: str,
    skyvern_element: SkyvernElement,
    step: Step,
    task: Task,
    preserved_elements: list[dict] | None = None,
    relevance_threshold: float = 0.8,
) -> AutoCompletionResult:
    preserved_elements = preserved_elements or []
    clear_input = True
    result = AutoCompletionResult()

    current_frame = skyvern_element.get_frame()
    skyvern_frame = await SkyvernFrame.create_instance(current_frame)
    incremental_scraped = IncrementalScrapePage(skyvern_frame=skyvern_frame)
    await incremental_scraped.start_listen_dom_increment()

    try:
        await skyvern_element.press_fill(text)
        # wait for new elemnts to load
        await asyncio.sleep(5)
        incremental_element = await incremental_scraped.get_incremental_element_tree(
            clean_and_remove_element_tree_factory(task=task, step=step, check_exist_funcs=[dom.check_id_in_dom]),
        )

        # check if elements in preserve list are still on the page
        confirmed_preserved_list: list[dict] = []
        for element in preserved_elements:
            element_id = element.get("id")
            if not element_id:
                continue
            locator = current_frame.locator(f'[{SKYVERN_ID_ATTR}="{element_id}"]')
            cnt = await locator.count()
            if cnt == 0:
                continue

            element_handler = await locator.element_handle(timeout=settings.BROWSER_ACTION_TIMEOUT_MS)
            if not element_handler:
                continue

            current_element = await skyvern_frame.parse_element_from_html(
                skyvern_element.get_frame_id(), element_handler, skyvern_element.is_interactable()
            )
            confirmed_preserved_list.append(current_element)

        if len(confirmed_preserved_list) > 0:
            confirmed_preserved_list = await app.AGENT_FUNCTION.cleanup_element_tree_factory(task=task, step=step)(
                skyvern_frame.get_frame(), skyvern_frame.get_frame().url, copy.deepcopy(confirmed_preserved_list)
            )
            confirmed_preserved_list = trim_element_tree(copy.deepcopy(confirmed_preserved_list))

        incremental_element.extend(confirmed_preserved_list)

        result.incremental_elements = copy.deepcopy(incremental_element)
        if len(incremental_element) == 0:
            raise NoIncrementalElementFoundForAutoCompletion(element_id=skyvern_element.get_id(), text=text)

        cleaned_incremental_element = remove_duplicated_HTML_element(incremental_element)
        html = incremental_scraped.build_html_tree(cleaned_incremental_element)
        auto_completion_confirm_prompt = prompt_engine.load_prompt(
            "auto-completion-choose-option",
            field_information=context.field,
            filled_value=text,
            navigation_goal=task.navigation_goal,
            navigation_payload_str=json.dumps(task.navigation_payload),
            elements=html,
        )
        LOG.info(
            "Confirm if it's an auto completion dropdown",
            step_id=step.step_id,
            task_id=task.task_id,
        )
        json_response = await app.SECONDARY_LLM_API_HANDLER(prompt=auto_completion_confirm_prompt, step=step)
        element_id = json_response.get("id", "")
        relevance_float = json_response.get("relevance_float", 0)
        if not element_id:
            reasoning = json_response.get("reasoning")
            raise NoSuitableAutoCompleteOption(reasoning=reasoning, target_value=text)

        if relevance_float < relevance_threshold:
            LOG.info(
                f"The closest option doesn't meet the condition(relevance_float>={relevance_threshold})",
                element_id=element_id,
                relevance_float=relevance_float,
            )
            reasoning = json_response.get("reasoning")
            raise NoAutoCompleteOptionMeetCondition(
                reasoning=reasoning,
                required_relevance=relevance_threshold,
                target_value=text,
                closest_relevance=relevance_float,
            )

        LOG.info(
            "Find a suitable option to choose",
            element_id=element_id,
            step_id=step.step_id,
            task_id=task.task_id,
        )

        locator = current_frame.locator(f'[{SKYVERN_ID_ATTR}="{element_id}"]')
        if await locator.count() == 0:
            raise MissingElement(element_id=element_id)

        await locator.click(timeout=settings.BROWSER_ACTION_TIMEOUT_MS)
        clear_input = False
        return result
    except Exception as e:
        LOG.info(
            "Failed to choose the auto completion dropdown",
            exc_info=True,
            input_value=text,
            task_id=task.task_id,
            step_id=step.step_id,
        )
        result.action_result = ActionFailure(exception=e)
        return result
    finally:
        await incremental_scraped.stop_listen_dom_increment()
        if clear_input:
            await skyvern_element.input_clear()


def remove_duplicated_HTML_element(elements: list[dict]) -> list[dict]:
    cache_map = set()
    new_elements: list[dict] = []
    for element in elements:
        key = hash_element(element=element)
        if key in cache_map:
            continue
        cache_map.add(key)
        new_elements.append(element)
    return new_elements


async def input_or_auto_complete_input(
    input_or_select_context: InputOrSelectContext,
    page: Page,
    dom: DomUtil,
    text: str,
    skyvern_element: SkyvernElement,
    step: Step,
    task: Task,
) -> ActionResult | None:
    LOG.info(
        "Trigger auto completion",
        task_id=task.task_id,
        step_id=step.step_id,
        element_id=skyvern_element.get_id(),
    )

    # 1. press the orignal text to see if there's a match
    # 2. call LLM to find 5 potential values based on the orginal text
    # 3. try each potential values from #2
    # 4. call LLM to tweak the orignal text according to the information from #3, then start #1 again

    # FIXME: try the whole loop for twice now, to prevent too many LLM calls
    MAX_AUTO_COMPLETE_ATTEMP = 2
    current_attemp = 0
    current_value = text
    result = AutoCompletionResult()

    while current_attemp < MAX_AUTO_COMPLETE_ATTEMP:
        current_attemp += 1
        whole_new_elements: list[dict] = []
        tried_values: list[str] = []

        LOG.info(
            "Try the potential value for auto completion",
            step_id=step.step_id,
            task_id=task.task_id,
            input_value=current_value,
        )
        result = await choose_auto_completion_dropdown(
            context=input_or_select_context,
            page=page,
            dom=dom,
            text=current_value,
            preserved_elements=result.incremental_elements,
            skyvern_element=skyvern_element,
            step=step,
            task=task,
        )
        if isinstance(result.action_result, ActionSuccess):
            return ActionSuccess()

        if input_or_select_context.is_search_bar:
            LOG.info(
                "Stop generating potential values for the auto-completion since it's a search bar",
                context=input_or_select_context,
                step_id=step.step_id,
                task_id=task.task_id,
            )
            return None

        tried_values.append(current_value)
        whole_new_elements.extend(result.incremental_elements)

        prompt = prompt_engine.load_prompt(
            "auto-completion-potential-answers",
            potential_value_count=AUTO_COMPLETION_POTENTIAL_VALUES_COUNT,
            field_information=input_or_select_context.field,
            current_value=current_value,
            navigation_goal=task.navigation_goal,
            navigation_payload_str=json.dumps(task.navigation_payload),
        )

        LOG.info(
            "Ask LLM to give potential values based on the current value",
            current_value=current_value,
            step_id=step.step_id,
            task_id=task.task_id,
            potential_value_count=AUTO_COMPLETION_POTENTIAL_VALUES_COUNT,
        )
        json_respone = await app.SECONDARY_LLM_API_HANDLER(prompt=prompt, step=step)
        values: list[dict] = json_respone.get("potential_values", [])

        for each_value in values:
            value: str = each_value.get("value", "")
            if not value:
                LOG.info(
                    "Empty potential value, skip this attempt",
                    step_id=step.step_id,
                    task_id=task.task_id,
                    value=each_value,
                )
                continue
            LOG.info(
                "Try the potential value for auto completion",
                step_id=step.step_id,
                task_id=task.task_id,
                input_value=value,
            )
            result = await choose_auto_completion_dropdown(
                context=input_or_select_context,
                page=page,
                dom=dom,
                text=value,
                preserved_elements=result.incremental_elements,
                skyvern_element=skyvern_element,
                step=step,
                task=task,
            )
            if isinstance(result.action_result, ActionSuccess):
                return ActionSuccess()

            tried_values.append(value)
            whole_new_elements.extend(result.incremental_elements)

        if current_attemp < MAX_AUTO_COMPLETE_ATTEMP:
            LOG.info(
                "Ask LLM to tweak the current value based on tried input values",
                step_id=step.step_id,
                task_id=task.task_id,
                current_value=current_value,
                current_attemp=current_attemp,
            )
            cleaned_new_elements = remove_duplicated_HTML_element(whole_new_elements)
            prompt = prompt_engine.load_prompt(
                "auto-completion-tweak-value",
                field_information=input_or_select_context.field,
                current_value=current_value,
                navigation_goal=task.navigation_goal,
                navigation_payload_str=json.dumps(task.navigation_payload),
                tried_values=json.dumps(tried_values),
                popped_up_elements="".join([json_to_html(element) for element in cleaned_new_elements]),
            )
            json_respone = await app.SECONDARY_LLM_API_HANDLER(prompt=prompt, step=step)
            context_reasoning = json_respone.get("reasoning")
            new_current_value = json_respone.get("tweaked_value", "")
            if not new_current_value:
                return ActionFailure(ErrEmptyTweakValue(reasoning=context_reasoning, current_value=current_value))
            LOG.info(
                "Ask LLM tweaked the current value with a new value",
                step_id=step.step_id,
                task_id=task.task_id,
                field_information=input_or_select_context.field,
                current_value=current_value,
                new_value=new_current_value,
            )
            current_value = new_current_value

    else:
        LOG.warning(
            "Auto completion didn't finish, this might leave the input value to be empty.",
            context=input_or_select_context,
            step_id=step.step_id,
            task_id=task.task_id,
        )
        return None


async def sequentially_select_from_dropdown(
    action: SelectOptionAction,
    page: Page,
    dom: DomUtil,
    skyvern_frame: SkyvernFrame,
    incremental_scraped: IncrementalScrapePage,
    step: Step,
    task: Task,
    dropdown_menu_element: SkyvernElement | None = None,
    force_select: bool = False,
    target_value: str = "",
) -> tuple[ActionResult | None, str | None]:
    """
    TODO: support to return all values retrieved from the sequentially select
    Only return the last value today
    """

    prompt = prompt_engine.load_prompt(
        "parse-input-or-select-context",
        action_reasoning=action.reasoning,
        element_id=action.element_id,
        elements=dom.scraped_page.build_element_tree(ElementTreeFormat.HTML),
    )
    json_response = await app.SECONDARY_LLM_API_HANDLER(prompt=prompt, step=step)
    input_or_select_context = InputOrSelectContext.model_validate(json_response)
    LOG.info(
        "Parsed input/select context",
        context=input_or_select_context,
        task_id=task.task_id,
        step_id=step.step_id,
    )

    if not force_select and input_or_select_context.is_search_bar:
        LOG.info(
            "Exit custom selection mode since it's a non-force search bar",
            context=input_or_select_context,
            task_id=task.task_id,
            step_id=step.step_id,
        )
        return None, None

    # TODO: only suport the third-level dropdown selection now
    MAX_SELECT_DEPTH = 3
    values: list[str | None] = []
    select_history: list[CustomSingleSelectResult] = []

    check_exist_funcs: list[CheckExistIDFunc] = [dom.check_id_in_dom]
    for i in range(MAX_SELECT_DEPTH):
        single_select_result = await select_from_dropdown(
            context=input_or_select_context,
            page=page,
            skyvern_frame=skyvern_frame,
            incremental_scraped=incremental_scraped,
            check_exist_funcs=check_exist_funcs,
            step=step,
            task=task,
            dropdown_menu_element=dropdown_menu_element,
            select_history=select_history,
            force_select=force_select,
            target_value=target_value,
        )
        select_history.append(single_select_result)
        values.append(single_select_result.value)
        # wait 1s until DOM finished updating
        await asyncio.sleep(1)

        if await single_select_result.is_done():
            return single_select_result.action_result, values[-1] if len(values) > 0 else None

        if i == MAX_SELECT_DEPTH - 1:
            LOG.warning(
                "Reaching the max selection depth",
                depth=i,
                task_id=task.task_id,
                step_id=step.step_id,
            )
            break

        LOG.info(
            "Seems to be a multi-level selection, continue to select until it finishes",
            selected_time=i + 1,
            task_id=task.task_id,
            step_id=step.step_id,
        )
        # wait for 3s to load new options
        await asyncio.sleep(3)

        current_element_to_dict = copy.deepcopy(incremental_scraped.id_to_css_dict)
        check_exist_funcs.append(check_id_in_dict_factory(current_element_to_dict))

        secondary_increment_element = await incremental_scraped.get_incremental_element_tree(
            clean_and_remove_element_tree_factory(
                task=task,
                step=step,
                check_exist_funcs=check_exist_funcs,
            )
        )
        if len(secondary_increment_element) == 0:
            LOG.info(
                "No incremental element detected for the next level selection, going to quit the custom select mode",
                selected_time=i + 1,
                task_id=task.task_id,
                step_id=step.step_id,
            )
            return single_select_result.action_result, values[-1] if len(values) > 0 else None

    return select_history[-1].action_result if len(select_history) > 0 else None, values[-1] if len(
        values
    ) > 0 else None


def build_sequential_select_history(history_list: list[CustomSingleSelectResult]) -> list[dict[str, Any]]:
    result = [
        {
            "reasoning": select_result.reasoning,
            "value": select_result.value,
            "result": "success" if isinstance(select_result.action_result, ActionSuccess) else "failed",
        }
        for select_result in history_list
    ]
    return result


async def select_from_dropdown(
    context: InputOrSelectContext,
    page: Page,
    skyvern_frame: SkyvernFrame,
    incremental_scraped: IncrementalScrapePage,
    check_exist_funcs: list[CheckExistIDFunc],
    step: Step,
    task: Task,
    dropdown_menu_element: SkyvernElement | None = None,
    select_history: list[CustomSingleSelectResult] | None = None,
    force_select: bool = False,
    target_value: str = "",
) -> CustomSingleSelectResult:
    """
    force_select: is used to choose an element to click even there's no dropdown menu;
    targe_value: only valid when force_select is "False". When target_value is not empty, the matched option must be relevent to target value;
    None will be only returned when:
        1. force_select is false and no dropdown menu popped
        2. force_select is false and match value is not relevant to the target value
    """
    select_history = [] if select_history is None else select_history
    single_select_result = CustomSingleSelectResult(skyvern_frame=skyvern_frame)

    timeout = settings.BROWSER_ACTION_TIMEOUT_MS

    if dropdown_menu_element is None:
        dropdown_menu_element = await locate_dropdown_menu(
            incremental_scraped=incremental_scraped,
            step=step,
            task=task,
        )
    single_select_result.dropdown_menu = dropdown_menu_element

    if not force_select and dropdown_menu_element is None:
        return single_select_result

    if dropdown_menu_element:
        potential_scrollable_element = await try_to_find_potential_scrollable_element(
            skyvern_element=dropdown_menu_element,
            incremental_scraped=incremental_scraped,
            step=step,
            task=task,
        )

        if await skyvern_frame.get_element_scrollable(await potential_scrollable_element.get_element_handler()):
            await scroll_down_to_load_all_options(
                scrollable_element=potential_scrollable_element,
                skyvern_frame=skyvern_frame,
                page=page,
                incremental_scraped=incremental_scraped,
                step=step,
                task=task,
            )

    trimmed_element_tree = await incremental_scraped.get_incremental_element_tree(
        clean_and_remove_element_tree_factory(task=task, step=step, check_exist_funcs=check_exist_funcs),
    )

    html = incremental_scraped.build_html_tree(element_tree=trimmed_element_tree)

    prompt = prompt_engine.load_prompt(
        "custom-select",
        field_information=context.field,
        required_field=context.is_required,
        target_value="" if force_select else target_value,
        navigation_goal=task.navigation_goal,
        navigation_payload_str=json.dumps(task.navigation_payload),
        elements=html,
        select_history=json.dumps(build_sequential_select_history(select_history)) if select_history else "",
        utc_datetime=datetime.utcnow().strftime("%Y-%m-%d %H:%M"),
    )

    LOG.info(
        "Calling LLM to find the match element",
        step_id=step.step_id,
        task_id=task.task_id,
    )
    json_response = await app.SECONDARY_LLM_API_HANDLER(prompt=prompt, step=step)
    value: str | None = json_response.get("value", None)
    single_select_result.value = value
    select_reason: str | None = json_response.get("reasoning", None)
    single_select_result.reasoning = select_reason

    LOG.info(
        "LLM response for the matched element",
        matched_value=value,
        response=json_response,
        step_id=step.step_id,
        task_id=task.task_id,
    )

    action_type: str = json_response.get("action_type", "")
    action_type = action_type.upper()
    element_id: str | None = json_response.get("id", None)
    if not element_id or action_type not in ["CLICK", "INPUT_TEXT"]:
        raise NoAvailableOptionFoundForCustomSelection(reason=json_response.get("reasoning"))

    if not force_select and target_value:
        if not json_response.get("relevant", False):
            LOG.info(
                "The selected option is not relevant to the target value",
                element_id=element_id,
                task_id=task.task_id,
                step_id=step.step_id,
            )
            return single_select_result

    if value is not None and action_type == "INPUT_TEXT":
        LOG.info(
            "No clickable option found, but found input element to search",
            element_id=element_id,
            task_id=task.task_id,
            step_id=step.step_id,
        )
        try:
            input_element = await SkyvernElement.create_from_incremental(incremental_scraped, element_id)
            await input_element.scroll_into_view()
            current_text = await get_input_value(input_element.get_tag_name(), input_element.get_locator())
            if current_text == value:
                single_select_result.action_result = ActionSuccess()
                return single_select_result

            await input_element.input_clear()
            await input_element.input_sequentially(value)
            single_select_result.action_result = ActionSuccess()
            return single_select_result
        except Exception as e:
            single_select_result.action_result = ActionFailure(exception=e)
            return single_select_result

    try:
        selected_element = await SkyvernElement.create_from_incremental(incremental_scraped, element_id)
        await selected_element.scroll_into_view()
        await selected_element.get_locator().click(timeout=timeout)
        single_select_result.action_result = ActionSuccess()
        return single_select_result
    except (MissingElement, MissingElementDict, MissingElementInCSSMap, MultipleElementsFound):
        if not value:
            raise

    # sometimes we have multiple elements pointed to the same value,
    # but only one option is clickable on the page
    LOG.debug(
        "Searching option with the same value in incremetal elements",
        value=value,
        elements=incremental_scraped.element_tree,
    )
    locator = await incremental_scraped.select_one_element_by_value(value=value)
    if not locator:
        single_select_result.action_result = ActionFailure(exception=MissingElement())
        return single_select_result

    try:
        LOG.info(
            "Find an alternative option with the same value. Try to select the option.",
            value=value,
        )
        await locator.click(timeout=timeout)
        single_select_result.action_result = ActionSuccess()
        return single_select_result
    except Exception as e:
        single_select_result.action_result = ActionFailure(exception=e)
        return single_select_result


async def select_from_dropdown_by_value(
    value: str,
    page: Page,
    skyvern_frame: SkyvernFrame,
    dom: DomUtil,
    incremental_scraped: IncrementalScrapePage,
    task: Task,
    step: Step,
    dropdown_menu_element: SkyvernElement | None = None,
) -> ActionResult:
    timeout = settings.BROWSER_ACTION_TIMEOUT_MS
    await incremental_scraped.get_incremental_element_tree(
        clean_and_remove_element_tree_factory(task=task, step=step, check_exist_funcs=[dom.check_id_in_dom]),
    )

    element_locator = await incremental_scraped.select_one_element_by_value(value=value)
    if element_locator is not None:
        await element_locator.click(timeout=timeout)
        return ActionSuccess()

    if dropdown_menu_element is None:
        dropdown_menu_element = await locate_dropdown_menu(
            incremental_scraped=incremental_scraped,
            step=step,
            task=task,
        )

    if not dropdown_menu_element:
        raise NoElementMatchedForTargetOption(target=value, reason="No value matched")

    potential_scrollable_element = await try_to_find_potential_scrollable_element(
        skyvern_element=dropdown_menu_element,
        incremental_scraped=incremental_scraped,
        task=task,
        step=step,
    )
    if not await skyvern_frame.get_element_scrollable(await potential_scrollable_element.get_element_handler()):
        raise NoElementMatchedForTargetOption(
            target=value, reason="No value matched and element can't scroll to find more options"
        )

    selected: bool = False

    async def continue_callback(incre_scraped: IncrementalScrapePage) -> bool:
        await incre_scraped.get_incremental_element_tree(
            clean_and_remove_element_tree_factory(task=task, step=step, check_exist_funcs=[dom.check_id_in_dom]),
        )

        element_locator = await incre_scraped.select_one_element_by_value(value=value)
        if element_locator is not None:
            await element_locator.click(timeout=timeout)
            nonlocal selected
            selected = True
            return False

        return True

    await scroll_down_to_load_all_options(
        scrollable_element=potential_scrollable_element,
        page=page,
        skyvern_frame=skyvern_frame,
        incremental_scraped=incremental_scraped,
        step=step,
        task=task,
        page_by_page=True,
        is_continue=continue_callback,
    )

    if selected:
        return ActionSuccess()

    raise NoElementMatchedForTargetOption(target=value, reason="No value matched after scrolling")


async def locate_dropdown_menu(
    incremental_scraped: IncrementalScrapePage,
    step: Step,
    task: Task,
) -> SkyvernElement | None:
    skyvern_frame = incremental_scraped.skyvern_frame

    for idx, element_dict in enumerate(incremental_scraped.element_tree):
        # FIXME: confirm max to 10 nodes for now, preventing sendindg too many requests to LLM
        if idx >= 10:
            break

        element_id = element_dict.get("id")
        if not element_id:
            LOG.debug(
                "Skip the element without id for the dropdown menu confirm",
                step_id=step.step_id,
                task_id=task.task_id,
                element=element_dict,
            )
            continue

        try:
            head_element = await SkyvernElement.create_from_incremental(incremental_scraped, element_id)
        except Exception:
            LOG.debug(
                "Failed to get head element in the incremental page",
                element_id=element_id,
                step_id=step.step_id,
                task_id=task.task_id,
                exc_info=True,
            )
            continue

        if not await skyvern_frame.get_element_visible(await head_element.get_element_handler()):
            LOG.debug(
                "Skip the element since it's invisible",
                step_id=step.step_id,
                task_id=task.task_id,
                element_id=element_id,
            )
            continue

        ul_or_listbox_element_id = await head_element.find_children_element_id_by_callback(
            cb=is_ul_or_listbox_element_factory(incremental_scraped=incremental_scraped, task=task, step=step),
        )

        if ul_or_listbox_element_id:
            try:
                await SkyvernElement.create_from_incremental(incremental_scraped, ul_or_listbox_element_id)
                LOG.info(
                    "Confirm it's an opened dropdown menu since it includes <ul> or <role='listbox'>",
                    step_id=step.step_id,
                    task_id=task.task_id,
                    element_id=element_id,
                )
                return await SkyvernElement.create_from_incremental(
                    incre_page=incremental_scraped, element_id=element_id
                )
            except Exception:
                LOG.debug(
                    "Failed to get <ul> or <role='listbox'> element in the incremental page",
                    element_id=element_id,
                    step_id=step.step_id,
                    task_id=task.task_id,
                    exc_info=True,
                )

        # sometimes taking screenshot might scroll away, need to scroll back after the screenshot
        x, y = await skyvern_frame.get_scroll_x_y()
        screenshot = await head_element.get_locator().screenshot(timeout=settings.BROWSER_SCREENSHOT_TIMEOUT_MS)
        await skyvern_frame.scroll_to_x_y(x, y)

        # TODO: better to send untrimmed HTML without skyvern attributes in the future
        dropdown_confirm_prompt = prompt_engine.load_prompt("opened-dropdown-confirm")
        LOG.debug(
            "Confirm if it's an opened dropdown menu",
            step_id=step.step_id,
            task_id=task.task_id,
            element=element_dict,
        )
        json_response = await app.SECONDARY_LLM_API_HANDLER(
            prompt=dropdown_confirm_prompt, screenshots=[screenshot], step=step
        )
        is_opened_dropdown_menu = json_response.get("is_opened_dropdown_menu")
        if is_opened_dropdown_menu:
            LOG.info(
                "Opened dropdown menu found",
                step_id=step.step_id,
                task_id=task.task_id,
                element_id=element_id,
            )
            return await SkyvernElement.create_from_incremental(incre_page=incremental_scraped, element_id=element_id)
    return None


async def try_to_find_potential_scrollable_element(
    skyvern_element: SkyvernElement,
    incremental_scraped: IncrementalScrapePage,
    task: Task,
    step: Step,
) -> SkyvernElement:
    """
    check any <ul> or <role="listbox"> element in the chidlren.
    if yes, return the found element,
    eles, return the orginal one
    """
    found_element_id = await skyvern_element.find_children_element_id_by_callback(
        cb=is_ul_or_listbox_element_factory(incremental_scraped=incremental_scraped, task=task, step=step),
    )
    if found_element_id and found_element_id != skyvern_element.get_id():
        LOG.debug(
            "Found 'ul or listbox' element in children list",
            element_id=found_element_id,
            step_id=step.step_id,
            task_id=task.task_id,
        )

        try:
            skyvern_element = await SkyvernElement.create_from_incremental(incremental_scraped, found_element_id)
        except Exception:
            LOG.debug(
                "Failed to get head element by found element id, use the orignal element id",
                element_id=found_element_id,
                step_id=step.step_id,
                task_id=task.task_id,
                exc_info=True,
            )
    return skyvern_element


async def scroll_down_to_load_all_options(
    scrollable_element: SkyvernElement,
    page: Page,
    skyvern_frame: SkyvernFrame,
    incremental_scraped: IncrementalScrapePage,
    step: Step | None = None,
    task: Task | None = None,
    page_by_page: bool = False,
    is_continue: Callable[[IncrementalScrapePage], Awaitable[bool]] | None = None,
) -> None:
    LOG.info(
        "Scroll down the dropdown menu to load all options",
        step_id=step.step_id if step else "none",
        task_id=task.task_id if task else "none",
    )
    timeout = settings.BROWSER_ACTION_TIMEOUT_MS

    dropdown_menu_element_handle = await scrollable_element.get_locator().element_handle(timeout=timeout)
    if dropdown_menu_element_handle is None:
        LOG.info("element handle is None, using focus to move the cursor", element_id=scrollable_element.get_id())
        await scrollable_element.get_locator().focus(timeout=timeout)
    else:
        await dropdown_menu_element_handle.scroll_into_view_if_needed(timeout=timeout)

    await scrollable_element.move_mouse_to(page=page)

    scroll_pace = 0
    previous_num = await incremental_scraped.get_incremental_elements_num()

    deadline = datetime.now(timezone.utc) + timedelta(milliseconds=settings.OPTION_LOADING_TIMEOUT_MS)
    while datetime.now(timezone.utc) < deadline:
        # make sure we can scroll to the bottom
        scroll_interval = settings.BROWSER_HEIGHT * 5
        if dropdown_menu_element_handle is None:
            LOG.info("element handle is None, using mouse to scroll down", element_id=scrollable_element.get_id())
            await page.mouse.wheel(0, scroll_interval)
            scroll_pace += scroll_interval
        else:
            await skyvern_frame.scroll_to_element_bottom(dropdown_menu_element_handle, page_by_page)
            # wait until animation ends, otherwise the scroll operation could be overwritten
            await asyncio.sleep(2)

        # scoll a little back and scoll down to trigger the loading
        await page.mouse.wheel(0, -1e-5)
        await page.mouse.wheel(0, 1e-5)
        # wait for while to load new options
        await asyncio.sleep(10)

        current_num = await incremental_scraped.get_incremental_elements_num()
        LOG.info(
            "Current incremental elements count during the scrolling",
            num=current_num,
            step_id=step.step_id if step else "none",
            task_id=task.task_id if task else "none",
        )

        if is_continue is not None and not await is_continue(incremental_scraped):
            return

        if previous_num == current_num:
            break
        previous_num = current_num
    else:
        LOG.warning("Timeout to load all options, maybe some options will be missed")

    # scoll back to the start point and wait for a while to make all options invisible on the page
    if dropdown_menu_element_handle is None:
        LOG.info("element handle is None, using mouse to scroll back", element_id=scrollable_element.get_id())
        await page.mouse.wheel(0, -scroll_pace)
    else:
        await skyvern_frame.scroll_to_element_top(dropdown_menu_element_handle)
    await asyncio.sleep(5)


async def normal_select(
    action: actions.SelectOptionAction,
    skyvern_element: SkyvernElement,
    dom: DomUtil,
    task: Task,
    step: Step,
) -> List[ActionResult]:
    try:
        current_text = await skyvern_element.get_attr("selected")
        if current_text == action.option.label or current_text == action.option.value:
            return [ActionSuccess()]
    except Exception:
        LOG.info("failed to confirm if the select option has been done, force to take the action again.")

    action_result: List[ActionResult] = []
    is_success = False
    locator = skyvern_element.get_locator()

    prompt = prompt_engine.load_prompt(
        "parse-input-or-select-context",
        action_reasoning=action.reasoning,
        element_id=action.element_id,
        elements=dom.scraped_page.build_element_tree(ElementTreeFormat.HTML),
    )
    json_response = await app.SECONDARY_LLM_API_HANDLER(prompt=prompt, step=step)
    input_or_select_context = InputOrSelectContext.model_validate(json_response)
    LOG.info(
        "Parsed input/select context",
        context=input_or_select_context,
        task_id=task.task_id,
        step_id=step.step_id,
    )

    options_html = skyvern_element.build_HTML()

    prompt = prompt_engine.load_prompt(
        "normal-select",
        field_information=input_or_select_context.field,
        required_field=input_or_select_context.is_required,
        navigation_goal=task.navigation_goal,
        navigation_payload_str=json.dumps(task.navigation_payload),
        options=options_html,
    )

    json_response = await app.LLM_API_HANDLER(prompt=prompt, step=step)
    index: int | None = json_response.get("index")
    value: str | None = json_response.get("value")

    try:
        await locator.click(
            timeout=settings.BROWSER_ACTION_TIMEOUT_MS,
        )
    except Exception as e:
        LOG.info(
            "Failed to click before select action",
            exc_info=True,
            action=action,
            locator=locator,
        )
        action_result.append(ActionFailure(e))
        return action_result

    if not is_success and value is not None:
        try:
            # click by value (if it matches)
            await locator.select_option(
                value=value,
                timeout=settings.BROWSER_ACTION_TIMEOUT_MS,
            )
            is_success = True
            action_result.append(ActionSuccess())
        except Exception:
            action_result.append(ActionFailure(FailToSelectByValue(action.element_id)))
            LOG.info(
                "Failed to take select action by value",
                exc_info=True,
                action=action,
                locator=locator,
            )

    if not is_success and index is not None:
        if index >= len(skyvern_element.get_options()):
            action_result.append(ActionFailure(OptionIndexOutOfBound(action.element_id)))
            LOG.info(
                "option index is out of bound",
                action=action,
                locator=locator,
            )
        else:
            try:
                # This means the supplied index was for the select element, not a reference to the css dict
                await locator.select_option(
                    index=index,
                    timeout=settings.BROWSER_ACTION_TIMEOUT_MS,
                )
                is_success = True
                action_result.append(ActionSuccess())
            except Exception:
                action_result.append(ActionFailure(FailToSelectByIndex(action.element_id)))
                LOG.info(
                    "Failed to click on the option by index",
                    exc_info=True,
                    action=action,
                    locator=locator,
                )

    try:
        await locator.click(
            timeout=settings.BROWSER_ACTION_TIMEOUT_MS,
        )
    except Exception as e:
        LOG.info(
            "Failed to click after select action",
            exc_info=True,
            action=action,
            locator=locator,
        )
        action_result.append(ActionFailure(e))
        return action_result

    if len(action_result) == 0:
        action_result.append(ActionFailure(EmptySelect(element_id=action.element_id)))

    return action_result


def get_anchor_to_click(scraped_page: ScrapedPage, element_id: str) -> str | None:
    """
    Get the anchor tag under the label to click
    """
    LOG.info("Getting anchor tag to click", element_id=element_id)
    for ele in scraped_page.elements:
        if "id" in ele and ele["id"] == element_id:
            for child in ele["children"]:
                if "tagName" in child and child["tagName"] == "a":
                    return scraped_page.id_to_css_dict[child["id"]]
    return None


def get_select_id_in_label_children(scraped_page: ScrapedPage, element_id: str) -> str | None:
    """
    search <select> in the children of <label>
    """
    LOG.info("Searching select in the label children", element_id=element_id)
    element = scraped_page.id_to_element_dict.get(element_id, None)
    if element is None:
        return None

    for child in element.get("children", []):
        if child.get("tagName", "") == "select":
            return child.get("id", None)

    return None


def get_checkbox_id_in_label_children(scraped_page: ScrapedPage, element_id: str) -> str | None:
    """
    search checkbox/radio in the children of <label>
    """
    LOG.info("Searching checkbox/radio in the label children", element_id=element_id)
    element = scraped_page.id_to_element_dict.get(element_id, None)
    if element is None:
        return None

    for child in element.get("children", []):
        if child.get("tagName", "") == "input" and child.get("attributes", {}).get("type") in ["checkbox", "radio"]:
            return child.get("id", None)

    return None


async def extract_information_for_navigation_goal(
    task: Task,
    step: Step,
    scraped_page: ScrapedPage,
) -> ScrapeResult:
    """
    Scrapes a webpage and returns the scraped response, including:
    1. JSON representation of what the user is seeing
    2. The scraped page
    """
    prompt_template = "extract-information"

    # TODO: we only use HTML element for now, introduce a way to switch in the future
    element_tree_format = ElementTreeFormat.HTML
    element_tree_in_prompt: str = scraped_page.build_element_tree(element_tree_format)

    scraped_page_refreshed = await scraped_page.refresh()
    extract_information_prompt = prompt_engine.load_prompt(
        prompt_template,
        navigation_goal=task.navigation_goal,
        navigation_payload=task.navigation_payload,
        elements=element_tree_in_prompt,
        data_extraction_goal=task.data_extraction_goal,
        extracted_information_schema=task.extracted_information_schema,
        current_url=scraped_page_refreshed.url,
        extracted_text=scraped_page_refreshed.extracted_text,
        error_code_mapping_str=(json.dumps(task.error_code_mapping) if task.error_code_mapping else None),
        utc_datetime=datetime.utcnow().strftime("%Y-%m-%d %H:%M"),
    )

    json_response = await app.LLM_API_HANDLER(
        prompt=extract_information_prompt,
        step=step,
        screenshots=scraped_page.screenshots,
    )

    return ScrapeResult(
        scraped_data=json_response,
    )


async def click_listbox_option(
    scraped_page: ScrapedPage,
    page: Page,
    action: actions.SelectOptionAction,
    listbox_element_id: str,
) -> bool:
    listbox_element = scraped_page.id_to_element_dict[listbox_element_id]
    # this is a listbox element, get all the children
    if "children" not in listbox_element:
        return False

    LOG.info("starting bfs", listbox_element_id=listbox_element_id)
    bfs_queue = [child for child in listbox_element["children"]]
    while bfs_queue:
        child = bfs_queue.pop(0)
        LOG.info("popped child", element_id=child["id"])
        if "attributes" in child and "role" in child["attributes"] and child["attributes"]["role"] == "option":
            LOG.info("found option", element_id=child["id"])
            text = child["text"] if "text" in child else ""
            if text and (text == action.option.label or text == action.option.value):
                dom = DomUtil(scraped_page=scraped_page, page=page)
                try:
                    skyvern_element = await dom.get_skyvern_element_by_id(child["id"])
                    locator = skyvern_element.locator
                    await locator.click(timeout=1000)

                    return True
                except Exception:
                    LOG.error(
                        "Failed to click on the option",
                        action=action,
                        exc_info=True,
                    )
        if "children" in child:
            bfs_queue.extend(child["children"])
    return False


async def get_input_value(tag_name: str, locator: Locator) -> str | None:
    if tag_name in COMMON_INPUT_TAGS:
        return await locator.input_value()
    # for span, div, p or other tags:
    return await locator.inner_text()


async def poll_verification_code(
    task_id: str,
    organization_id: str,
    workflow_id: str | None = None,
    totp_verification_url: str | None = None,
    totp_identifier: str | None = None,
) -> str | None:
    timeout = timedelta(minutes=settings.VERIFICATION_CODE_POLLING_TIMEOUT_MINS)
    start_datetime = datetime.utcnow()
    timeout_datetime = start_datetime + timeout
    org_token = await app.DATABASE.get_valid_org_auth_token(organization_id, OrganizationAuthTokenType.api)
    if not org_token:
        LOG.error("Failed to get organization token when trying to get verification code")
        return None
    # wait for 40 seconds to let the verification code comes in before polling
    await asyncio.sleep(settings.VERIFICATION_CODE_INITIAL_WAIT_TIME_SECS)
    while True:
        # check timeout
        if datetime.utcnow() > timeout_datetime:
            LOG.warning("Polling verification code timed out", workflow_id=workflow_id)
            return None
        verification_code = None
        if totp_verification_url:
            verification_code = await _get_verification_code_from_url(task_id, totp_verification_url, org_token.token)
        elif totp_identifier:
            verification_code = await _get_verification_code_from_db(
                task_id, organization_id, totp_identifier, workflow_id=workflow_id
            )
        if verification_code:
            LOG.info("Got verification code", verification_code=verification_code)
            return verification_code

        await asyncio.sleep(10)


async def _get_verification_code_from_url(task_id: str, url: str, api_key: str) -> str | None:
    request_data = {
        "task_id": task_id,
    }
    payload = json.dumps(request_data)
    signature = generate_skyvern_signature(
        payload=payload,
        api_key=api_key,
    )
    timestamp = str(int(datetime.utcnow().timestamp()))
    headers = {
        "x-skyvern-timestamp": timestamp,
        "x-skyvern-signature": signature,
        "Content-Type": "application/json",
    }
    json_resp = await aiohttp_post(url=url, data=request_data, headers=headers, raise_exception=False)
    return json_resp.get("verification_code", None)


async def _get_verification_code_from_db(
    task_id: str,
    organization_id: str,
    totp_identifier: str,
    workflow_id: str | None = None,
) -> str | None:
    totp_codes = await app.DATABASE.get_totp_codes(organization_id=organization_id, totp_identifier=totp_identifier)
    for totp_code in totp_codes:
        if totp_code.workflow_id and workflow_id and totp_code.workflow_id != workflow_id:
            continue
        if totp_code.task_id and totp_code.task_id != task_id:
            continue
        if totp_code.expired_at and totp_code.expired_at < datetime.utcnow():
            continue
        return totp_code.code
    return None<|MERGE_RESOLUTION|>--- conflicted
+++ resolved
@@ -14,16 +14,12 @@
 from pydantic import BaseModel
 
 from skyvern.config import settings
-<<<<<<< HEAD
-from skyvern.constants import BROWSER_DOWNLOAD_TIMEOUT, REPO_ROOT_DIR, SKYVERN_ID_ATTR
-=======
 from skyvern.constants import (
     AUTO_COMPLETION_POTENTIAL_VALUES_COUNT,
     BROWSER_DOWNLOAD_TIMEOUT,
     REPO_ROOT_DIR,
     SKYVERN_ID_ATTR,
 )
->>>>>>> 0f18080a
 from skyvern.exceptions import (
     EmptySelect,
     ErrEmptyTweakValue,
