import datetime

from sqlalchemy import (
    JSON,
    Boolean,
    Column,
    DateTime,
    Enum,
    ForeignKey,
    Index,
    Integer,
    Numeric,
    String,
    UnicodeText,
    UniqueConstraint,
)
from sqlalchemy.ext.asyncio import AsyncAttrs
from sqlalchemy.orm import DeclarativeBase

from skyvern.forge.sdk.db.enums import OrganizationAuthTokenType, TaskType
from skyvern.forge.sdk.db.id import (
    generate_action_id,
    generate_artifact_id,
    generate_aws_secret_parameter_id,
    generate_bitwarden_credit_card_data_parameter_id,
    generate_bitwarden_login_credential_parameter_id,
    generate_bitwarden_sensitive_information_parameter_id,
    generate_observer_cruise_id,
    generate_observer_thought_id,
    generate_org_id,
    generate_organization_auth_token_id,
    generate_output_parameter_id,
    generate_step_id,
    generate_task_generation_id,
    generate_task_id,
    generate_totp_code_id,
    generate_workflow_id,
    generate_workflow_parameter_id,
    generate_workflow_permanent_id,
    generate_workflow_run_block_id,
    generate_workflow_run_id,
)
from skyvern.forge.sdk.schemas.tasks import ProxyLocation


class Base(AsyncAttrs, DeclarativeBase):
    pass


class TaskModel(Base):
    __tablename__ = "tasks"

    task_id = Column(String, primary_key=True, index=True, default=generate_task_id)
    organization_id = Column(String, ForeignKey("organizations.organization_id"))
    status = Column(String, index=True)
    webhook_callback_url = Column(String)
    totp_verification_url = Column(String)
    totp_identifier = Column(String)
    title = Column(String)
    task_type = Column(String, default=TaskType.general)
    url = Column(String)
    navigation_goal = Column(String)
    data_extraction_goal = Column(String)
    complete_criterion = Column(String)
    terminate_criterion = Column(String)
    navigation_payload = Column(JSON)
    extracted_information = Column(JSON)
    failure_reason = Column(String)
    proxy_location = Column(Enum(ProxyLocation))
    extracted_information_schema = Column(JSON)
    workflow_run_id = Column(String, ForeignKey("workflow_runs.workflow_run_id"), index=True)
    order = Column(Integer, nullable=True)
    retry = Column(Integer, nullable=True)
    error_code_mapping = Column(JSON, nullable=True)
    errors = Column(JSON, default=[], nullable=False)
    max_steps_per_run = Column(Integer, nullable=True)
    application = Column(String, nullable=True)
    created_at = Column(DateTime, default=datetime.datetime.utcnow, nullable=False, index=True)
    modified_at = Column(
        DateTime,
        default=datetime.datetime.utcnow,
        onupdate=datetime.datetime.utcnow,
        nullable=False,
        index=True,
    )


class StepModel(Base):
    __tablename__ = "steps"
    __table_args__ = (
        Index("org_task_index", "organization_id", "task_id"),
        Index("created_at_org_index", "created_at", "organization_id"),
    )

    step_id = Column(String, primary_key=True, index=True, default=generate_step_id)
    organization_id = Column(String, ForeignKey("organizations.organization_id"))
    task_id = Column(String, ForeignKey("tasks.task_id"))
    status = Column(String)
    output = Column(JSON)
    order = Column(Integer)
    is_last = Column(Boolean, default=False)
    retry_index = Column(Integer, default=0)
    created_at = Column(DateTime, default=datetime.datetime.utcnow, nullable=False)
    modified_at = Column(
        DateTime,
        default=datetime.datetime.utcnow,
        onupdate=datetime.datetime.utcnow,
        nullable=False,
    )
    input_token_count = Column(Integer, default=0)
    output_token_count = Column(Integer, default=0)
    step_cost = Column(Numeric, default=0)


class OrganizationModel(Base):
    __tablename__ = "organizations"

    organization_id = Column(String, primary_key=True, index=True, default=generate_org_id)
    organization_name = Column(String, nullable=False)
    webhook_callback_url = Column(UnicodeText)
    max_steps_per_run = Column(Integer, nullable=True)
    max_retries_per_step = Column(Integer, nullable=True)
    domain = Column(String, nullable=True, index=True)
    bw_organization_id = Column(String, nullable=True, default=None)
    bw_collection_ids = Column(JSON, nullable=True, default=None)
    created_at = Column(DateTime, default=datetime.datetime.utcnow, nullable=False)
    modified_at = Column(
        DateTime,
        default=datetime.datetime.utcnow,
        onupdate=datetime.datetime.utcnow,
        nullable=False,
    )


class OrganizationAuthTokenModel(Base):
    __tablename__ = "organization_auth_tokens"

    id = Column(
        String,
        primary_key=True,
        index=True,
        default=generate_organization_auth_token_id,
    )

    organization_id = Column(String, ForeignKey("organizations.organization_id"), index=True, nullable=False)
    token_type = Column(Enum(OrganizationAuthTokenType), nullable=False)
    token = Column(String, index=True, nullable=False)
    valid = Column(Boolean, nullable=False, default=True)

    created_at = Column(DateTime, default=datetime.datetime.utcnow, nullable=False)
    modified_at = Column(
        DateTime,
        default=datetime.datetime.utcnow,
        onupdate=datetime.datetime.utcnow,
        nullable=False,
    )
    deleted_at = Column(DateTime, nullable=True)


class ArtifactModel(Base):
    __tablename__ = "artifacts"
    __table_args__ = (
        Index("org_task_step_index", "organization_id", "task_id", "step_id"),
        Index("org_workflow_run_index", "organization_id", "workflow_run_id"),
<<<<<<< HEAD
=======
        Index("org_observer_cruise_index", "organization_id", "observer_cruise_id"),
>>>>>>> 0f18080a
    )

    artifact_id = Column(String, primary_key=True, index=True, default=generate_artifact_id)
    organization_id = Column(String, ForeignKey("organizations.organization_id"))
<<<<<<< HEAD
    workflow_run_id = Column(String, ForeignKey("workflow_runs.workflow_run_id"))
    workflow_run_block_id = Column(String, ForeignKey("workflow_run_blocks.workflow_run_block_id"))
    observer_cruise_id = Column(String, ForeignKey("observer_cruises.observer_cruise_id"))
=======
    workflow_run_id = Column(String)
    workflow_run_block_id = Column(String)
    observer_cruise_id = Column(String)
    observer_thought_id = Column(String)
>>>>>>> 0f18080a
    task_id = Column(String, ForeignKey("tasks.task_id"))
    step_id = Column(String, ForeignKey("steps.step_id"), index=True)
    artifact_type = Column(String)
    uri = Column(String)
    created_at = Column(DateTime, default=datetime.datetime.utcnow, nullable=False)
    modified_at = Column(
        DateTime,
        default=datetime.datetime.utcnow,
        onupdate=datetime.datetime.utcnow,
        nullable=False,
    )


class WorkflowModel(Base):
    __tablename__ = "workflows"
    __table_args__ = (
        UniqueConstraint(
            "organization_id",
            "workflow_permanent_id",
            "version",
            name="uc_org_permanent_id_version",
        ),
        Index("permanent_id_version_idx", "workflow_permanent_id", "version"),
    )

    workflow_id = Column(String, primary_key=True, index=True, default=generate_workflow_id)
    organization_id = Column(String, ForeignKey("organizations.organization_id"))
    title = Column(String, nullable=False)
    description = Column(String, nullable=True)
    workflow_definition = Column(JSON, nullable=False)
    proxy_location = Column(Enum(ProxyLocation))
    webhook_callback_url = Column(String)
    totp_verification_url = Column(String)
    totp_identifier = Column(String)
    persist_browser_session = Column(Boolean, default=False, nullable=False)

    created_at = Column(DateTime, default=datetime.datetime.utcnow, nullable=False)
    modified_at = Column(
        DateTime,
        default=datetime.datetime.utcnow,
        onupdate=datetime.datetime.utcnow,
        nullable=False,
    )
    deleted_at = Column(DateTime, nullable=True)

    workflow_permanent_id = Column(String, nullable=False, default=generate_workflow_permanent_id, index=True)
    version = Column(Integer, default=1, nullable=False)
    is_saved_task = Column(Boolean, default=False, nullable=False)


class WorkflowRunModel(Base):
    __tablename__ = "workflow_runs"

    workflow_run_id = Column(String, primary_key=True, index=True, default=generate_workflow_run_id)
    workflow_id = Column(String, ForeignKey("workflows.workflow_id"), nullable=False)
    workflow_permanent_id = Column(String, nullable=False, index=True)
    organization_id = Column(String, ForeignKey("organizations.organization_id"), nullable=False, index=True)
    status = Column(String, nullable=False)
    failure_reason = Column(String)
    proxy_location = Column(Enum(ProxyLocation))
    webhook_callback_url = Column(String)
    totp_verification_url = Column(String)
    totp_identifier = Column(String)

    created_at = Column(DateTime, default=datetime.datetime.utcnow, nullable=False)
    modified_at = Column(
        DateTime,
        default=datetime.datetime.utcnow,
        onupdate=datetime.datetime.utcnow,
        nullable=False,
    )


class WorkflowParameterModel(Base):
    __tablename__ = "workflow_parameters"

    workflow_parameter_id = Column(String, primary_key=True, index=True, default=generate_workflow_parameter_id)
    workflow_parameter_type = Column(String, nullable=False)
    key = Column(String, nullable=False)
    description = Column(String, nullable=True)
    workflow_id = Column(String, ForeignKey("workflows.workflow_id"), index=True, nullable=False)
    default_value = Column(String, nullable=True)
    created_at = Column(DateTime, default=datetime.datetime.utcnow, nullable=False)
    modified_at = Column(
        DateTime,
        default=datetime.datetime.utcnow,
        onupdate=datetime.datetime.utcnow,
        nullable=False,
    )
    deleted_at = Column(DateTime, nullable=True)


class OutputParameterModel(Base):
    __tablename__ = "output_parameters"

    output_parameter_id = Column(String, primary_key=True, index=True, default=generate_output_parameter_id)
    key = Column(String, nullable=False)
    description = Column(String, nullable=True)
    workflow_id = Column(String, ForeignKey("workflows.workflow_id"), index=True, nullable=False)
    created_at = Column(DateTime, default=datetime.datetime.utcnow, nullable=False)
    modified_at = Column(
        DateTime,
        default=datetime.datetime.utcnow,
        onupdate=datetime.datetime.utcnow,
        nullable=False,
    )
    deleted_at = Column(DateTime, nullable=True)


class AWSSecretParameterModel(Base):
    __tablename__ = "aws_secret_parameters"

    aws_secret_parameter_id = Column(String, primary_key=True, index=True, default=generate_aws_secret_parameter_id)
    workflow_id = Column(String, ForeignKey("workflows.workflow_id"), index=True, nullable=False)
    key = Column(String, nullable=False)
    description = Column(String, nullable=True)
    aws_key = Column(String, nullable=False)
    created_at = Column(DateTime, default=datetime.datetime.utcnow, nullable=False)
    modified_at = Column(
        DateTime,
        default=datetime.datetime.utcnow,
        onupdate=datetime.datetime.utcnow,
        nullable=False,
    )
    deleted_at = Column(DateTime, nullable=True)


class BitwardenLoginCredentialParameterModel(Base):
    __tablename__ = "bitwarden_login_credential_parameters"

    bitwarden_login_credential_parameter_id = Column(
        String,
        primary_key=True,
        index=True,
        default=generate_bitwarden_login_credential_parameter_id,
    )
    workflow_id = Column(String, ForeignKey("workflows.workflow_id"), index=True, nullable=False)
    key = Column(String, nullable=False)
    description = Column(String, nullable=True)
    bitwarden_client_id_aws_secret_key = Column(String, nullable=False)
    bitwarden_client_secret_aws_secret_key = Column(String, nullable=False)
    bitwarden_master_password_aws_secret_key = Column(String, nullable=False)
    bitwarden_collection_id = Column(String, nullable=True, default=None)
    url_parameter_key = Column(String, nullable=False)
    created_at = Column(DateTime, default=datetime.datetime.utcnow, nullable=False)
    modified_at = Column(
        DateTime,
        default=datetime.datetime.utcnow,
        onupdate=datetime.datetime.utcnow,
        nullable=False,
    )
    deleted_at = Column(DateTime, nullable=True)


class BitwardenSensitiveInformationParameterModel(Base):
    __tablename__ = "bitwarden_sensitive_information_parameters"

    bitwarden_sensitive_information_parameter_id = Column(
        String,
        primary_key=True,
        index=True,
        default=generate_bitwarden_sensitive_information_parameter_id,
    )
    workflow_id = Column(String, ForeignKey("workflows.workflow_id"), index=True, nullable=False)
    key = Column(String, nullable=False)
    description = Column(String, nullable=True)
    bitwarden_client_id_aws_secret_key = Column(String, nullable=False)
    bitwarden_client_secret_aws_secret_key = Column(String, nullable=False)
    bitwarden_master_password_aws_secret_key = Column(String, nullable=False)
    bitwarden_collection_id = Column(String, nullable=False)
    bitwarden_identity_key = Column(String, nullable=False)
    # This is a list of fields to extract from the Bitwarden Identity.
    bitwarden_identity_fields = Column(JSON, nullable=False)
    created_at = Column(DateTime, default=datetime.datetime.utcnow, nullable=False)
    modified_at = Column(
        DateTime,
        default=datetime.datetime.utcnow,
        onupdate=datetime.datetime.utcnow,
        nullable=False,
    )
    deleted_at = Column(DateTime, nullable=True)


class BitwardenCreditCardDataParameterModel(Base):
    __tablename__ = "bitwarden_credit_card_data_parameters"

    bitwarden_credit_card_data_parameter_id = Column(
        String,
        primary_key=True,
        index=True,
        default=generate_bitwarden_credit_card_data_parameter_id,
    )
    workflow_id = Column(String, ForeignKey("workflows.workflow_id"), index=True, nullable=False)
    key = Column(String, nullable=False)
    description = Column(String, nullable=True)
    bitwarden_client_id_aws_secret_key = Column(String, nullable=False)
    bitwarden_client_secret_aws_secret_key = Column(String, nullable=False)
    bitwarden_master_password_aws_secret_key = Column(String, nullable=False)
    bitwarden_collection_id = Column(String, nullable=False)
    bitwarden_item_id = Column(String, nullable=False)
    created_at = Column(DateTime, default=datetime.datetime.utcnow, nullable=False)
    modified_at = Column(DateTime, default=datetime.datetime.utcnow, onupdate=datetime.datetime.utcnow, nullable=False)
    deleted_at = Column(DateTime, nullable=True)


class WorkflowRunParameterModel(Base):
    __tablename__ = "workflow_run_parameters"

    workflow_run_id = Column(
        String,
        ForeignKey("workflow_runs.workflow_run_id"),
        primary_key=True,
        index=True,
    )
    workflow_parameter_id = Column(
        String,
        ForeignKey("workflow_parameters.workflow_parameter_id"),
        primary_key=True,
        index=True,
    )
    # Can be bool | int | float | str | dict | list depending on the workflow parameter type
    value = Column(String, nullable=False)
    created_at = Column(DateTime, default=datetime.datetime.utcnow, nullable=False)


class WorkflowRunOutputParameterModel(Base):
    __tablename__ = "workflow_run_output_parameters"

    workflow_run_id = Column(
        String,
        ForeignKey("workflow_runs.workflow_run_id"),
        primary_key=True,
        index=True,
    )
    output_parameter_id = Column(
        String,
        ForeignKey("output_parameters.output_parameter_id"),
        primary_key=True,
        index=True,
    )
    value = Column(JSON, nullable=False)
    created_at = Column(DateTime, default=datetime.datetime.utcnow, nullable=False)


class TaskGenerationModel(Base):
    """
    Generate a task based on the prompt (natural language description of the task) from the user
    """

    __tablename__ = "task_generations"

    task_generation_id = Column(String, primary_key=True, default=generate_task_generation_id)
    organization_id = Column(String, ForeignKey("organizations.organization_id"), nullable=False)
    user_prompt = Column(String, nullable=False)
    user_prompt_hash = Column(String, index=True)
    url = Column(String)
    navigation_goal = Column(String)
    navigation_payload = Column(JSON)
    data_extraction_goal = Column(String)
    extracted_information_schema = Column(JSON)
    suggested_title = Column(String)  # task title suggested by the language model

    llm = Column(String)  # language model to use
    llm_prompt = Column(String)  # The prompt sent to the language model
    llm_response = Column(String)  # The response from the language model

    source_task_generation_id = Column(String, index=True)

    created_at = Column(DateTime, default=datetime.datetime.utcnow, nullable=False)
    modified_at = Column(DateTime, default=datetime.datetime.utcnow, onupdate=datetime.datetime.utcnow, nullable=False)


class TOTPCodeModel(Base):
    __tablename__ = "totp_codes"

    totp_code_id = Column(String, primary_key=True, default=generate_totp_code_id)
    totp_identifier = Column(String, nullable=False, index=True)
    organization_id = Column(String, ForeignKey("organizations.organization_id"))
    task_id = Column(String, ForeignKey("tasks.task_id"))
    workflow_id = Column(String, ForeignKey("workflows.workflow_id"))
    content = Column(String, nullable=False)
    code = Column(String, nullable=False)
    source = Column(String)
    created_at = Column(DateTime, default=datetime.datetime.utcnow, nullable=False, index=True)
    modified_at = Column(DateTime, default=datetime.datetime.utcnow, onupdate=datetime.datetime.utcnow, nullable=False)
    expired_at = Column(DateTime, index=True)


class ActionModel(Base):
    __tablename__ = "actions"
    __table_args__ = (Index("action_org_task_step_index", "organization_id", "task_id", "step_id"),)

    action_id = Column(String, primary_key=True, index=True, default=generate_action_id)
    action_type = Column(String, nullable=False)
    source_action_id = Column(String, ForeignKey("actions.action_id"), nullable=True, index=True)
    organization_id = Column(String, ForeignKey("organizations.organization_id"), nullable=True)
    workflow_run_id = Column(String, ForeignKey("workflow_runs.workflow_run_id"), nullable=True)
    task_id = Column(String, ForeignKey("tasks.task_id"), nullable=False, index=True)
    step_id = Column(String, ForeignKey("steps.step_id"), nullable=False)
    step_order = Column(Integer, nullable=False)
    action_order = Column(Integer, nullable=False)
    status = Column(String, nullable=False)
    reasoning = Column(String, nullable=True)
    intention = Column(String, nullable=True)
    response = Column(String, nullable=True)
    element_id = Column(String, nullable=True)
    skyvern_element_hash = Column(String, nullable=True)
    skyvern_element_data = Column(JSON, nullable=True)
    action_json = Column(JSON, nullable=True)
    confidence_float = Column(Numeric, nullable=True)

    created_at = Column(DateTime, default=datetime.datetime.utcnow, nullable=False)
    modified_at = Column(DateTime, default=datetime.datetime.utcnow, onupdate=datetime.datetime.utcnow, nullable=False)


class WorkflowRunBlockModel(Base):
    __tablename__ = "workflow_run_blocks"
    __table_args__ = (Index("wfrb_org_wfr_index", "organization_id", "workflow_run_id"),)

    workflow_run_block_id = Column(String, primary_key=True, default=generate_workflow_run_block_id)
    workflow_run_id = Column(String, ForeignKey("workflow_runs.workflow_run_id"), nullable=False)
    parent_workflow_run_block_id = Column(
        String, ForeignKey("workflow_run_blocks.workflow_run_block_id"), nullable=True
    )
    organization_id = Column(String, ForeignKey("organizations.organization_id"), nullable=True)
    task_id = Column(String, ForeignKey("tasks.task_id"), nullable=True)
    label = Column(String, nullable=True)
    block_type = Column(String, nullable=False)
    status = Column(String, nullable=False)
    output = Column(JSON, nullable=True)
    continue_on_failure = Column(Boolean, nullable=False, default=False)

    created_at = Column(DateTime, default=datetime.datetime.utcnow, nullable=False)
    modified_at = Column(DateTime, default=datetime.datetime.utcnow, onupdate=datetime.datetime.utcnow, nullable=False)


<<<<<<< HEAD
class ObserverCruise(Base):
=======
class ObserverCruiseModel(Base):
>>>>>>> 0f18080a
    __tablename__ = "observer_cruises"

    observer_cruise_id = Column(String, primary_key=True, default=generate_observer_cruise_id)
    status = Column(String, nullable=False, default="created")
    organization_id = Column(String, ForeignKey("organizations.organization_id"), nullable=True)
    workflow_run_id = Column(String, ForeignKey("workflow_runs.workflow_run_id"), nullable=True)
    workflow_id = Column(String, ForeignKey("workflows.workflow_id"), nullable=True)
<<<<<<< HEAD


class ObserverThought(Base):
=======
    prompt = Column(UnicodeText, nullable=True)
    url = Column(String, nullable=True)

    created_at = Column(DateTime, default=datetime.datetime.utcnow, nullable=False)
    modified_at = Column(DateTime, default=datetime.datetime.utcnow, onupdate=datetime.datetime.utcnow, nullable=False)


class ObserverThoughtModel(Base):
>>>>>>> 0f18080a
    __tablename__ = "observer_thoughts"

    observer_thought_id = Column(String, primary_key=True, default=generate_observer_thought_id)
    organization_id = Column(String, ForeignKey("organizations.organization_id"), nullable=True)
    observer_cruise_id = Column(String, ForeignKey("observer_cruises.observer_cruise_id"), nullable=False)
    workflow_run_id = Column(String, ForeignKey("workflow_runs.workflow_run_id"), nullable=True)
    workflow_run_block_id = Column(String, ForeignKey("workflow_run_blocks.workflow_run_block_id"), nullable=True)
    workflow_id = Column(String, ForeignKey("workflows.workflow_id"), nullable=True)
<<<<<<< HEAD
    thought = Column(String, nullable=True)
    answer = Column(String, nullable=True)
=======
    user_input = Column(UnicodeText, nullable=True)
    observation = Column(String, nullable=True)
    thought = Column(String, nullable=True)
    answer = Column(String, nullable=True)

    created_at = Column(DateTime, default=datetime.datetime.utcnow, nullable=False)
    modified_at = Column(DateTime, default=datetime.datetime.utcnow, onupdate=datetime.datetime.utcnow, nullable=False)
>>>>>>> 0f18080a
<|MERGE_RESOLUTION|>--- conflicted
+++ resolved
@@ -162,24 +162,15 @@
     __table_args__ = (
         Index("org_task_step_index", "organization_id", "task_id", "step_id"),
         Index("org_workflow_run_index", "organization_id", "workflow_run_id"),
-<<<<<<< HEAD
-=======
         Index("org_observer_cruise_index", "organization_id", "observer_cruise_id"),
->>>>>>> 0f18080a
     )
 
     artifact_id = Column(String, primary_key=True, index=True, default=generate_artifact_id)
     organization_id = Column(String, ForeignKey("organizations.organization_id"))
-<<<<<<< HEAD
-    workflow_run_id = Column(String, ForeignKey("workflow_runs.workflow_run_id"))
-    workflow_run_block_id = Column(String, ForeignKey("workflow_run_blocks.workflow_run_block_id"))
-    observer_cruise_id = Column(String, ForeignKey("observer_cruises.observer_cruise_id"))
-=======
     workflow_run_id = Column(String)
     workflow_run_block_id = Column(String)
     observer_cruise_id = Column(String)
     observer_thought_id = Column(String)
->>>>>>> 0f18080a
     task_id = Column(String, ForeignKey("tasks.task_id"))
     step_id = Column(String, ForeignKey("steps.step_id"), index=True)
     artifact_type = Column(String)
@@ -516,11 +507,7 @@
     modified_at = Column(DateTime, default=datetime.datetime.utcnow, onupdate=datetime.datetime.utcnow, nullable=False)
 
 
-<<<<<<< HEAD
-class ObserverCruise(Base):
-=======
 class ObserverCruiseModel(Base):
->>>>>>> 0f18080a
     __tablename__ = "observer_cruises"
 
     observer_cruise_id = Column(String, primary_key=True, default=generate_observer_cruise_id)
@@ -528,11 +515,6 @@
     organization_id = Column(String, ForeignKey("organizations.organization_id"), nullable=True)
     workflow_run_id = Column(String, ForeignKey("workflow_runs.workflow_run_id"), nullable=True)
     workflow_id = Column(String, ForeignKey("workflows.workflow_id"), nullable=True)
-<<<<<<< HEAD
-
-
-class ObserverThought(Base):
-=======
     prompt = Column(UnicodeText, nullable=True)
     url = Column(String, nullable=True)
 
@@ -541,7 +523,6 @@
 
 
 class ObserverThoughtModel(Base):
->>>>>>> 0f18080a
     __tablename__ = "observer_thoughts"
 
     observer_thought_id = Column(String, primary_key=True, default=generate_observer_thought_id)
@@ -550,15 +531,10 @@
     workflow_run_id = Column(String, ForeignKey("workflow_runs.workflow_run_id"), nullable=True)
     workflow_run_block_id = Column(String, ForeignKey("workflow_run_blocks.workflow_run_block_id"), nullable=True)
     workflow_id = Column(String, ForeignKey("workflows.workflow_id"), nullable=True)
-<<<<<<< HEAD
-    thought = Column(String, nullable=True)
-    answer = Column(String, nullable=True)
-=======
     user_input = Column(UnicodeText, nullable=True)
     observation = Column(String, nullable=True)
     thought = Column(String, nullable=True)
     answer = Column(String, nullable=True)
 
     created_at = Column(DateTime, default=datetime.datetime.utcnow, nullable=False)
-    modified_at = Column(DateTime, default=datetime.datetime.utcnow, onupdate=datetime.datetime.utcnow, nullable=False)
->>>>>>> 0f18080a
+    modified_at = Column(DateTime, default=datetime.datetime.utcnow, onupdate=datetime.datetime.utcnow, nullable=False)