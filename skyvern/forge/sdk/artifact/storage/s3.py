--- conflicted
+++ resolved
@@ -27,11 +27,10 @@
         file_ext = FILE_EXTENTSION_MAP[artifact_type]
         return f"s3://{self.bucket}/{settings.ENV}/{step.task_id}/{step.order:02d}_{step.retry_index}_{step.step_id}/{datetime.utcnow().isoformat()}_{artifact_id}_{artifact_type}.{file_ext}"
 
-<<<<<<< HEAD
     def build_log_uri(self, log_entity_type: LogEntityType, log_entity_id: str, artifact_type: ArtifactType) -> str:
         file_ext = FILE_EXTENTSION_MAP[artifact_type]
         return f"s3://{self.bucket}/{settings.ENV}/logs/{log_entity_type}/{log_entity_id}/{datetime.utcnow().isoformat()}_{artifact_type}.{file_ext}"
-=======
+
     def build_observer_thought_uri(
         self, artifact_id: str, observer_thought: ObserverThought, artifact_type: ArtifactType
     ) -> str:
@@ -43,7 +42,6 @@
     ) -> str:
         file_ext = FILE_EXTENTSION_MAP[artifact_type]
         return f"s3://{self.bucket}/{settings.ENV}/observers/{observer_cruise.observer_cruise_id}/{datetime.utcnow().isoformat()}_{artifact_id}_{artifact_type}.{file_ext}"
->>>>>>> 0f18080a
 
     async def store_artifact(self, artifact: Artifact, data: bytes) -> None:
         await self.async_client.upload_file(artifact.uri, data)
