--- conflicted
+++ resolved
@@ -65,17 +65,16 @@
 
 if SettingsManager.get_settings().ENABLE_ANTHROPIC:
     LLMConfigRegistry.register_config(
-<<<<<<< HEAD
+        "ANTHROPIC_CLAUDE3",
+        LLMConfig(
+            "anthropic/claude-3-sonnet-20240229", ["ANTHROPIC_API_KEY"], supports_vision=True, add_assistant_prefix=True
+        ),
+    )
+    LLMConfigRegistry.register_config(
         "ANTHROPIC_CLAUDE3_OPUS",
         LLMConfig(
             "anthropic/claude-3-opus-20240229", ["ANTHROPIC_API_KEY"], supports_vision=True, add_assistant_prefix=True
         ),
-=======
-        "ANTHROPIC_CLAUDE3", LLMConfig("anthropic/claude-3-sonnet-20240229", ["ANTHROPIC_API_KEY"], True)
-    )
-    LLMConfigRegistry.register_config(
-        "ANTHROPIC_CLAUDE3_OPUS", LLMConfig("anthropic/claude-3-opus-20240229", ["ANTHROPIC_API_KEY"], True)
->>>>>>> 49baf471
     )
     LLMConfigRegistry.register_config(
         "ANTHROPIC_CLAUDE3_SONNET",
