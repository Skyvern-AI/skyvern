import structlog

from skyvern.config import settings
from skyvern.forge.sdk.api.llm.exceptions import (
    DuplicateLLMConfigError,
    InvalidLLMConfigError,
    MissingLLMProviderEnvVarsError,
)
from skyvern.forge.sdk.api.llm.models import LiteLLMParams, LLMConfig, LLMRouterConfig

LOG = structlog.get_logger()


class LLMConfigRegistry:
    _configs: dict[str, LLMRouterConfig | LLMConfig] = {}

    @staticmethod
    def is_router_config(llm_key: str) -> bool:
        return isinstance(LLMConfigRegistry.get_config(llm_key), LLMRouterConfig)

    @staticmethod
    def validate_config(llm_key: str, config: LLMRouterConfig | LLMConfig) -> None:
        missing_env_vars = config.get_missing_env_vars()
        if missing_env_vars:
            raise MissingLLMProviderEnvVarsError(llm_key, missing_env_vars)

    @classmethod
    def register_config(cls, llm_key: str, config: LLMRouterConfig | LLMConfig) -> None:
        if llm_key in cls._configs:
            raise DuplicateLLMConfigError(llm_key)

        cls.validate_config(llm_key, config)

        LOG.debug("Registering LLM config", llm_key=llm_key)
        cls._configs[llm_key] = config

    @classmethod
    def get_config(cls, llm_key: str) -> LLMRouterConfig | LLMConfig:
        if llm_key not in cls._configs:
            # If the key is not found in registered configs, treat it as a general model
            if not llm_key:
                raise InvalidLLMConfigError(f"LLM_KEY not set for {llm_key}")
            return LLMConfig(
                llm_key,  # Use the LLM_KEY as the model name
                ["LLM_API_KEY"],
                supports_vision=settings.LLM_CONFIG_SUPPORT_VISION,
                add_assistant_prefix=settings.LLM_CONFIG_ADD_ASSISTANT_PREFIX,
                max_completion_tokens=settings.LLM_CONFIG_MAX_TOKENS,
            )

        return cls._configs[llm_key]


if settings.ENABLE_OPENAI:
    LLMConfigRegistry.register_config(
        "OPENAI_GPT4_TURBO",
        LLMConfig(
            "gpt-4-turbo",
            ["OPENAI_API_KEY"],
            supports_vision=False,
            add_assistant_prefix=False,
        ),
    )
    LLMConfigRegistry.register_config(
        "OPENAI_GPT4_1",
        LLMConfig(
            "gpt-4.1",
            ["OPENAI_API_KEY"],
            supports_vision=True,
            add_assistant_prefix=False,
            max_completion_tokens=32768,
        ),
    )
    LLMConfigRegistry.register_config(
        "OPENAI_GPT4_1_MINI",
        LLMConfig(
            "gpt-4.1-mini",
            ["OPENAI_API_KEY"],
            supports_vision=True,
            add_assistant_prefix=False,
            max_completion_tokens=32768,
        ),
    )
    LLMConfigRegistry.register_config(
        "OPENAI_GPT4_1_NANO",
        LLMConfig(
            "gpt-4.1-nano",
            ["OPENAI_API_KEY"],
            supports_vision=True,
            add_assistant_prefix=False,
            max_completion_tokens=32768,
        ),
    )
    LLMConfigRegistry.register_config(
        "OPENAI_GPT4_5",
        LLMConfig(
            "gpt-4.5-preview",
            ["OPENAI_API_KEY"],
            supports_vision=True,
            add_assistant_prefix=False,
        ),
    )
    LLMConfigRegistry.register_config(
        "OPENAI_GPT4V",
        LLMConfig(
            "gpt-4-turbo",
            ["OPENAI_API_KEY"],
            supports_vision=True,
            add_assistant_prefix=False,
        ),
    )
    LLMConfigRegistry.register_config(
        "OPENAI_GPT4O",
        LLMConfig(
            "gpt-4o", ["OPENAI_API_KEY"], supports_vision=True, add_assistant_prefix=False, max_completion_tokens=16384
        ),
    )
    LLMConfigRegistry.register_config(
        "OPENAI_O3_MINI",
        LLMConfig(
            "o3-mini",
            ["OPENAI_API_KEY"],
            supports_vision=False,
            add_assistant_prefix=False,
            max_completion_tokens=16384,
            temperature=None,  # Temperature isn't supported in the O-model series
            reasoning_effort="high",
        ),
    )
    LLMConfigRegistry.register_config(
        "OPENAI_GPT4O_MINI",
        LLMConfig(
            "gpt-4o-mini",
            ["OPENAI_API_KEY"],
            supports_vision=True,
            add_assistant_prefix=False,
            max_completion_tokens=16384,
        ),
    )
    LLMConfigRegistry.register_config(
        "OPENAI_GPT-4O-2024-08-06",
        LLMConfig(
            "gpt-4o-2024-08-06",
            ["OPENAI_API_KEY"],
            supports_vision=True,
            add_assistant_prefix=False,
            max_completion_tokens=16384,
        ),
    )
    LLMConfigRegistry.register_config(
        "OPENAI_O4_MINI",
        LLMConfig(
            "o4-mini",
            ["OPENAI_API_KEY"],
            supports_vision=True,
            add_assistant_prefix=False,
            max_completion_tokens=100000,
            temperature=None,  # Temperature isn't supported in the O-model series
            reasoning_effort="high",
            litellm_params=LiteLLMParams(
                drop_params=True,  # type: ignore
            ),
        ),
    )
    LLMConfigRegistry.register_config(
        "OPENAI_O3",
        LLMConfig(
            "o3",
            ["OPENAI_API_KEY"],
            supports_vision=True,
            add_assistant_prefix=False,
            max_completion_tokens=100000,
            temperature=None,  # Temperature isn't supported in the O-model series
            reasoning_effort="high",
            litellm_params=LiteLLMParams(
                drop_params=True,  # type: ignore
            ),
        ),
    )


if settings.ENABLE_ANTHROPIC:
    LLMConfigRegistry.register_config(
        "ANTHROPIC_CLAUDE3",
        LLMConfig(
            "anthropic/claude-3-sonnet-20240229",
            ["ANTHROPIC_API_KEY"],
            supports_vision=True,
            add_assistant_prefix=True,
        ),
    )
    LLMConfigRegistry.register_config(
        "ANTHROPIC_CLAUDE3_OPUS",
        LLMConfig(
            "anthropic/claude-3-opus-20240229",
            ["ANTHROPIC_API_KEY"],
            supports_vision=True,
            add_assistant_prefix=True,
        ),
    )
    LLMConfigRegistry.register_config(
        "ANTHROPIC_CLAUDE3_SONNET",
        LLMConfig(
            "anthropic/claude-3-sonnet-20240229",
            ["ANTHROPIC_API_KEY"],
            supports_vision=True,
            add_assistant_prefix=True,
        ),
    )
    LLMConfigRegistry.register_config(
        "ANTHROPIC_CLAUDE3_HAIKU",
        LLMConfig(
            "anthropic/claude-3-haiku-20240307",
            ["ANTHROPIC_API_KEY"],
            supports_vision=True,
            add_assistant_prefix=True,
        ),
    )
    LLMConfigRegistry.register_config(
        "ANTHROPIC_CLAUDE3.5_SONNET",
        LLMConfig(
            "anthropic/claude-3-5-sonnet-latest",
            ["ANTHROPIC_API_KEY"],
            supports_vision=True,
            add_assistant_prefix=True,
            max_completion_tokens=8192,
        ),
    )
    LLMConfigRegistry.register_config(
        "ANTHROPIC_CLAUDE3.7_SONNET",
        LLMConfig(
            "anthropic/claude-3-7-sonnet-latest",
            ["ANTHROPIC_API_KEY"],
            supports_vision=True,
            add_assistant_prefix=True,
            max_completion_tokens=8192,
        ),
    )

if settings.ENABLE_BEDROCK:
    # Supported through AWS IAM authentication
    LLMConfigRegistry.register_config(
        "BEDROCK_ANTHROPIC_CLAUDE3_OPUS",
        LLMConfig(
            "bedrock/anthropic.claude-3-opus-20240229-v1:0",
            ["AWS_REGION"],
            supports_vision=True,
            add_assistant_prefix=True,
        ),
    )
    LLMConfigRegistry.register_config(
        "BEDROCK_ANTHROPIC_CLAUDE3_SONNET",
        LLMConfig(
            "bedrock/anthropic.claude-3-sonnet-20240229-v1:0",
            ["AWS_REGION"],
            supports_vision=True,
            add_assistant_prefix=True,
        ),
    )
    LLMConfigRegistry.register_config(
        "BEDROCK_ANTHROPIC_CLAUDE3_HAIKU",
        LLMConfig(
            "bedrock/anthropic.claude-3-haiku-20240307-v1:0",
            ["AWS_REGION"],
            supports_vision=True,
            add_assistant_prefix=True,
        ),
    )
    LLMConfigRegistry.register_config(
        "BEDROCK_ANTHROPIC_CLAUDE3.5_SONNET",
        LLMConfig(
            "bedrock/anthropic.claude-3-5-sonnet-20241022-v2:0",
            ["AWS_REGION"],
            supports_vision=True,
            add_assistant_prefix=True,
        ),
    )
    LLMConfigRegistry.register_config(
        "BEDROCK_ANTHROPIC_CLAUDE3.5_SONNET_INFERENCE_PROFILE",
        LLMConfig(
            "bedrock/us.anthropic.claude-3-5-sonnet-20241022-v2:0",
            ["AWS_REGION"],
            supports_vision=True,
            add_assistant_prefix=True,
        ),
    )
    LLMConfigRegistry.register_config(
        "BEDROCK_ANTHROPIC_CLAUDE3.5_SONNET_V1",
        LLMConfig(
            "bedrock/anthropic.claude-3-5-sonnet-20240620-v1:0",
            ["AWS_REGION"],
            supports_vision=True,
            add_assistant_prefix=True,
        ),
    )
    LLMConfigRegistry.register_config(
        "BEDROCK_AMAZON_NOVA_PRO",
        LLMConfig(
            "bedrock/us.amazon.nova-pro-v1:0",
            ["AWS_REGION"],
            supports_vision=True,
            add_assistant_prefix=True,
        ),
    )
    LLMConfigRegistry.register_config(
        "BEDROCK_AMAZON_NOVA_LITE",
        LLMConfig(
            "bedrock/us.amazon.nova-lite-v1:0",
            ["AWS_REGION"],
            supports_vision=True,
            add_assistant_prefix=True,
        ),
    )
    LLMConfigRegistry.register_config(
        "BEDROCK_ANTHROPIC_CLAUDE3.7_SONNET_INFERENCE_PROFILE",
        LLMConfig(
            "bedrock/us.anthropic.claude-3-7-sonnet-20250219-v1:0",
            ["AWS_REGION"],
            supports_vision=True,
            add_assistant_prefix=True,
            max_completion_tokens=64000,
        ),
    )


if settings.ENABLE_AZURE:
    LLMConfigRegistry.register_config(
        "AZURE_OPENAI",
        LLMConfig(
            f"azure/{settings.AZURE_DEPLOYMENT}",
            [
                "AZURE_DEPLOYMENT",
                "AZURE_API_KEY",
                "AZURE_API_BASE",
                "AZURE_API_VERSION",
            ],
            supports_vision=True,
            add_assistant_prefix=False,
        ),
    )

if settings.ENABLE_AZURE_GPT4O_MINI:
    LLMConfigRegistry.register_config(
        "AZURE_OPENAI_GPT4O_MINI",
        LLMConfig(
            f"azure/{settings.AZURE_GPT4O_MINI_DEPLOYMENT}",
            [
                "AZURE_GPT4O_MINI_DEPLOYMENT",
                "AZURE_GPT4O_MINI_API_KEY",
                "AZURE_GPT4O_MINI_API_BASE",
                "AZURE_GPT4O_MINI_API_VERSION",
            ],
            litellm_params=LiteLLMParams(
                api_base=settings.AZURE_GPT4O_MINI_API_BASE,
                api_key=settings.AZURE_GPT4O_MINI_API_KEY,
                api_version=settings.AZURE_GPT4O_MINI_API_VERSION,
                model_info={"model_name": "azure/gpt-4o-mini"},
            ),
            supports_vision=True,
            add_assistant_prefix=False,
        ),
    )

if settings.ENABLE_AZURE_O3_MINI:
    LLMConfigRegistry.register_config(
        "AZURE_OPENAI_O3_MINI",
        LLMConfig(
            f"azure/{settings.AZURE_O3_MINI_DEPLOYMENT}",
            [
                "AZURE_O3_MINI_DEPLOYMENT",
                "AZURE_O3_MINI_API_KEY",
                "AZURE_O3_MINI_API_BASE",
                "AZURE_O3_MINI_API_VERSION",
            ],
            litellm_params=LiteLLMParams(
                api_base=settings.AZURE_O3_MINI_API_BASE,
                api_key=settings.AZURE_O3_MINI_API_KEY,
                api_version=settings.AZURE_O3_MINI_API_VERSION,
                model_info={"model_name": "azure/o3-mini"},
            ),
            supports_vision=False,
            add_assistant_prefix=False,
            max_completion_tokens=16384,
            temperature=None,  # Temperature isn't supported in the O-model series
            reasoning_effort="high",
        ),
    )

if settings.ENABLE_AZURE_GPT4_1:
    LLMConfigRegistry.register_config(
        "AZURE_OPENAI_GPT4_1",
        LLMConfig(
            f"azure/{settings.AZURE_GPT4_1_DEPLOYMENT}",
            [
                "AZURE_GPT4_1_DEPLOYMENT",
                "AZURE_GPT4_1_API_KEY",
                "AZURE_GPT4_1_API_BASE",
                "AZURE_GPT4_1_API_VERSION",
            ],
            litellm_params=LiteLLMParams(
                api_base=settings.AZURE_GPT4_1_API_BASE,
                api_key=settings.AZURE_GPT4_1_API_KEY,
                api_version=settings.AZURE_GPT4_1_API_VERSION,
                model_info={"model_name": "azure/gpt-4.1"},
            ),
            supports_vision=True,
            add_assistant_prefix=False,
            max_completion_tokens=32768,
        ),
    )

if settings.ENABLE_AZURE_GPT4_1_MINI:
    LLMConfigRegistry.register_config(
        "AZURE_OPENAI_GPT4_1_MINI",
        LLMConfig(
            f"azure/{settings.AZURE_GPT4_1_MINI_DEPLOYMENT}",
            [
                "AZURE_GPT4_1_MINI_DEPLOYMENT",
                "AZURE_GPT4_1_MINI_API_KEY",
                "AZURE_GPT4_1_MINI_API_BASE",
                "AZURE_GPT4_1_MINI_API_VERSION",
            ],
            litellm_params=LiteLLMParams(
                api_base=settings.AZURE_GPT4_1_MINI_API_BASE,
                api_key=settings.AZURE_GPT4_1_MINI_API_KEY,
                api_version=settings.AZURE_GPT4_1_MINI_API_VERSION,
                model_info={"model_name": "azure/gpt-4.1-mini"},
            ),
            supports_vision=True,
            add_assistant_prefix=False,
            max_completion_tokens=32768,
        ),
    )

if settings.ENABLE_AZURE_GPT4_1_NANO:
    LLMConfigRegistry.register_config(
        "AZURE_OPENAI_GPT4_1_NANO",
        LLMConfig(
            f"azure/{settings.AZURE_GPT4_1_NANO_DEPLOYMENT}",
            [
                "AZURE_GPT4_1_NANO_DEPLOYMENT",
                "AZURE_GPT4_1_NANO_API_KEY",
                "AZURE_GPT4_1_NANO_API_BASE",
                "AZURE_GPT4_1_NANO_API_VERSION",
            ],
            litellm_params=LiteLLMParams(
                api_base=settings.AZURE_GPT4_1_NANO_API_BASE,
                api_key=settings.AZURE_GPT4_1_NANO_API_KEY,
                api_version=settings.AZURE_GPT4_1_NANO_API_VERSION,
                model_info={"model_name": "azure/gpt-4.1-nano"},
            ),
            supports_vision=True,
            add_assistant_prefix=False,
            max_completion_tokens=32768,
        ),
    )


if settings.ENABLE_AZURE_O4_MINI:
    LLMConfigRegistry.register_config(
        "AZURE_OPENAI_O4_MINI",
        LLMConfig(
            f"azure/{settings.AZURE_O4_MINI_DEPLOYMENT}",
            [
                "AZURE_O4_MINI_DEPLOYMENT",
                "AZURE_O4_MINI_API_KEY",
                "AZURE_O4_MINI_API_BASE",
                "AZURE_O4_MINI_API_VERSION",
            ],
            litellm_params=LiteLLMParams(
                api_base=settings.AZURE_O4_MINI_API_BASE,
                api_key=settings.AZURE_O4_MINI_API_KEY,
                api_version=settings.AZURE_O4_MINI_API_VERSION,
                model_info={"model_name": "azure/o4-mini"},
            ),
            supports_vision=True,
            add_assistant_prefix=False,
            max_completion_tokens=100000,
        ),
    )


if settings.ENABLE_AZURE_O3:
    LLMConfigRegistry.register_config(
        "AZURE_OPENAI_O3",
        LLMConfig(
            f"azure/{settings.AZURE_O3_DEPLOYMENT}",
            [
                "AZURE_O3_DEPLOYMENT",
                "AZURE_O3_API_KEY",
                "AZURE_O3_API_BASE",
                "AZURE_O3_API_VERSION",
            ],
            litellm_params=LiteLLMParams(
                api_base=settings.AZURE_O3_API_BASE,
                api_key=settings.AZURE_O3_API_KEY,
                api_version=settings.AZURE_O3_API_VERSION,
                model_info={"model_name": "azure/o3"},
            ),
            supports_vision=True,
            add_assistant_prefix=False,
            max_completion_tokens=100000,
        ),
    )

if settings.ENABLE_GEMINI:
    LLMConfigRegistry.register_config(
        "GEMINI_FLASH_2_0",
        LLMConfig(
            "gemini/gemini-2.0-flash-001",
            ["GEMINI_API_KEY"],
            supports_vision=True,
            add_assistant_prefix=False,
            max_completion_tokens=8192,
        ),
    )
    LLMConfigRegistry.register_config(
        "GEMINI_FLASH_2_0_LITE",
        LLMConfig(
            "gemini/gemini-2.0-flash-lite-preview-02-05",
            ["GEMINI_API_KEY"],
            supports_vision=True,
            add_assistant_prefix=False,
            max_completion_tokens=8192,
        ),
    )
    LLMConfigRegistry.register_config(
        "GEMINI_PRO",
        LLMConfig(
            "gemini/gemini-1.5-pro",
            ["GEMINI_API_KEY"],
            supports_vision=True,
            add_assistant_prefix=False,
            max_completion_tokens=8192,
        ),
    )
    LLMConfigRegistry.register_config(
        "GEMINI_FLASH",
        LLMConfig(
            "gemini/gemini-1.5-flash",
            ["GEMINI_API_KEY"],
            supports_vision=True,
            add_assistant_prefix=False,
            max_completion_tokens=8192,
        ),
    )
    LLMConfigRegistry.register_config(
        "GEMINI_2.5_PRO_PREVIEW_03_25",
        LLMConfig(
            "gemini/gemini-2.5-pro-preview-03-25",
            ["GEMINI_API_KEY"],
            supports_vision=True,
            add_assistant_prefix=False,
            max_completion_tokens=65536,
        ),
    )
    LLMConfigRegistry.register_config(
        "GEMINI_2.5_PRO_EXP_03_25",
        LLMConfig(
            "gemini/gemini-2.5-pro-exp-03-25",
            ["GEMINI_API_KEY"],
            supports_vision=True,
            add_assistant_prefix=False,
            max_completion_tokens=65536,
        ),
    )


if settings.ENABLE_NOVITA:
    LLMConfigRegistry.register_config(
        "NOVITA_DEEPSEEK_R1",
        LLMConfig(
            "openai/deepseek/deepseek-r1",
            ["NOVITA_API_KEY"],
            supports_vision=False,
            add_assistant_prefix=False,
            litellm_params=LiteLLMParams(
                api_base="https://api.novita.ai/v3/openai",
                api_key=settings.NOVITA_API_KEY,
                api_version=settings.NOVITA_API_VERSION,
                model_info={"model_name": "openai/deepseek/deepseek-r1"},
            ),
        ),
    )
    LLMConfigRegistry.register_config(
        "NOVITA_DEEPSEEK_V3",
        LLMConfig(
            "openai/deepseek/deepseek_v3",
            ["NOVITA_API_KEY"],
            supports_vision=False,
            add_assistant_prefix=False,
            litellm_params=LiteLLMParams(
                api_base="https://api.novita.ai/v3/openai",
                api_key=settings.NOVITA_API_KEY,
                api_version=settings.NOVITA_API_VERSION,
                model_info={"model_name": "openai/deepseek/deepseek_v3"},
            ),
        ),
    )
    LLMConfigRegistry.register_config(
        "NOVITA_LLAMA_3_3_70B",
        LLMConfig(
            "openai/meta-llama/llama-3.3-70b-instruct",
            ["NOVITA_API_KEY"],
            supports_vision=False,
            add_assistant_prefix=False,
            litellm_params=LiteLLMParams(
                api_base="https://api.novita.ai/v3/openai",
                api_key=settings.NOVITA_API_KEY,
                api_version=settings.NOVITA_API_VERSION,
                model_info={"model_name": "openai/meta-llama/llama-3.3-70b-instruct"},
            ),
        ),
    )
    LLMConfigRegistry.register_config(
        "NOVITA_LLAMA_3_2_1B",
        LLMConfig(
            "openai/meta-llama/llama-3.2-1b-instruct",
            ["NOVITA_API_KEY"],
            supports_vision=False,
            add_assistant_prefix=False,
            litellm_params=LiteLLMParams(
                api_base="https://api.novita.ai/v3/openai",
                api_key=settings.NOVITA_API_KEY,
                api_version=settings.NOVITA_API_VERSION,
                model_info={"model_name": "openai/meta-llama/llama-3.2-1b-instruct"},
            ),
        ),
    )
    LLMConfigRegistry.register_config(
        "NOVITA_LLAMA_3_2_3B",
        LLMConfig(
            "openai/meta-llama/llama-3.2-3b-instruct",
            ["NOVITA_API_KEY"],
            supports_vision=False,
            add_assistant_prefix=False,
            litellm_params=LiteLLMParams(
                api_base="https://api.novita.ai/v3/openai",
                api_key=settings.NOVITA_API_KEY,
                api_version=settings.NOVITA_API_VERSION,
                model_info={"model_name": "openai/meta-llama/llama-3.2-3b-instruct"},
            ),
        ),
    )
    LLMConfigRegistry.register_config(
        "NOVITA_LLAMA_3_2_11B_VISION",
        LLMConfig(
            "openai/meta-llama/llama-3.2-11b-vision-instruct",
            ["NOVITA_API_KEY"],
            supports_vision=True,
            add_assistant_prefix=False,
            litellm_params=LiteLLMParams(
                api_base="https://api.novita.ai/v3/openai",
                api_key=settings.NOVITA_API_KEY,
                api_version=settings.NOVITA_API_VERSION,
                model_info={"model_name": "openai/meta-llama/llama-3.2-11b-vision-instruct"},
            ),
        ),
    )
    LLMConfigRegistry.register_config(
        "NOVITA_LLAMA_3_1_8B",
        LLMConfig(
            "openai/meta-llama/llama-3.1-8b-instruct",
            ["NOVITA_API_KEY"],
            supports_vision=False,
            add_assistant_prefix=False,
            litellm_params=LiteLLMParams(
                api_base="https://api.novita.ai/v3/openai",
                api_key=settings.NOVITA_API_KEY,
                api_version=settings.NOVITA_API_VERSION,
                model_info={"model_name": "openai/meta-llama/llama-3.1-8b-instruct"},
            ),
        ),
    )
    LLMConfigRegistry.register_config(
        "NOVITA_LLAMA_3_1_70B",
        LLMConfig(
            "openai/meta-llama/llama-3.1-70b-instruct",
            ["NOVITA_API_KEY"],
            supports_vision=False,
            add_assistant_prefix=False,
            litellm_params=LiteLLMParams(
                api_base="https://api.novita.ai/v3/openai",
                api_key=settings.NOVITA_API_KEY,
                api_version=settings.NOVITA_API_VERSION,
                model_info={"model_name": "openai/meta-llama/llama-3.1-70b-instruct"},
            ),
        ),
    )
    LLMConfigRegistry.register_config(
        "NOVITA_LLAMA_3_1_405B",
        LLMConfig(
            "openai/meta-llama/llama-3.1-405b-instruct",
            ["NOVITA_API_KEY"],
            supports_vision=False,
            add_assistant_prefix=False,
            litellm_params=LiteLLMParams(
                api_base="https://api.novita.ai/v3/openai",
                api_key=settings.NOVITA_API_KEY,
                api_version=settings.NOVITA_API_VERSION,
                model_info={"model_name": "openai/meta-llama/llama-3.1-405b-instruct"},
            ),
        ),
    )
    LLMConfigRegistry.register_config(
        "NOVITA_LLAMA_3_8B",
        LLMConfig(
            "openai/meta-llama/llama-3-8b-instruct",
            ["NOVITA_API_KEY"],
            supports_vision=False,
            add_assistant_prefix=False,
            litellm_params=LiteLLMParams(
                api_base="https://api.novita.ai/v3/openai",
                api_key=settings.NOVITA_API_KEY,
                api_version=settings.NOVITA_API_VERSION,
                model_info={"model_name": "openai/meta-llama/llama-3-8b-instruct"},
            ),
        ),
    )
    LLMConfigRegistry.register_config(
        "NOVITA_LLAMA_3_70B",
        LLMConfig(
            "openai/meta-llama/llama-3-70b-instruct",
            ["NOVITA_API_KEY"],
            supports_vision=False,
            add_assistant_prefix=False,
            litellm_params=LiteLLMParams(
                api_base="https://api.novita.ai/v3/openai",
                api_key=settings.NOVITA_API_KEY,
                api_version=settings.NOVITA_API_VERSION,
                model_info={"model_name": "openai/meta-llama/llama-3-70b-instruct"},
            ),
        ),
    )

# Create a GCP service account WITH the Vertex AI API access enabled
# Get the credentials json file. See documentation: https://support.google.com/a/answer/7378726?hl=en
# my_vertex_credentials = json.dumps(json.load(open("my_credentials_file.json")))
# Set the value of my_vertex_credentials as the environment variable VERTEX_CREDENTIALS
if settings.ENABLE_VERTEX_AI:
    LLMConfigRegistry.register_config(
        "VERTEX_GEMINI_2.5_FLASH_PREVIEW_04_17",
        LLMConfig(
            "vertex_ai/gemini-2.5-flash-preview-04-17",
            ["VERTEX_CREDENTIALS"],
            supports_vision=True,
            add_assistant_prefix=False,
            max_completion_tokens=65535,
            litellm_params=LiteLLMParams(
                vertex_credentials=settings.VERTEX_CREDENTIALS,
            ),
        ),
    )
    LLMConfigRegistry.register_config(
        "VERTEX_GEMINI_2.5_PRO_PREVIEW_03_25",
        LLMConfig(
            "vertex_ai/gemini-2.5-pro-preview-03-25",
            ["VERTEX_CREDENTIALS"],
            supports_vision=True,
            add_assistant_prefix=False,
            max_completion_tokens=65535,
            litellm_params=LiteLLMParams(
                vertex_credentials=settings.VERTEX_CREDENTIALS,
            ),
        ),
    )
    LLMConfigRegistry.register_config(
        "VERTEX_GEMINI_FLASH_2_0",
        LLMConfig(
            "vertex_ai/gemini-2.0-flash-001",
            ["VERTEX_CREDENTIALS"],
            supports_vision=True,
            add_assistant_prefix=False,
            max_completion_tokens=8192,
            litellm_params=LiteLLMParams(
                vertex_credentials=settings.VERTEX_CREDENTIALS,  # type: ignore
            ),
        ),
    )
    LLMConfigRegistry.register_config(
        "VERTEX_GEMINI_PRO",
        LLMConfig(
            "vertex_ai/gemini-1.5-pro",
            ["VERTEX_CREDENTIALS"],
            supports_vision=True,
            add_assistant_prefix=False,
            max_completion_tokens=8192,
            litellm_params=LiteLLMParams(
                vertex_credentials=settings.VERTEX_CREDENTIALS,  # type: ignore
            ),
        ),
    )
    LLMConfigRegistry.register_config(
        "VERTEX_GEMINI_FLASH",
        LLMConfig(
            "vertex_ai/gemini-1.5-flash",
            ["VERTEX_CREDENTIALS"],
            supports_vision=True,
            add_assistant_prefix=False,
            max_completion_tokens=8192,
            litellm_params=LiteLLMParams(
                vertex_credentials=settings.VERTEX_CREDENTIALS,  # type: ignore
            ),
        ),
    )

if settings.ENABLE_OLLAMA:
    # Register Ollama model configured in settings
    if settings.OLLAMA_MODEL:
<<<<<<< HEAD
        model_name = settings.OLLAMA_MODEL
        LLMConfigRegistry.register_config(
            "OLLAMA",
            LLMConfig(
                f"ollama/{model_name}",
                ["OLLAMA_SERVER_URL", "OLLAMA_MODEL"],
                supports_vision=False,  # Ollama does not support vision yet
                add_assistant_prefix=False,
                max_completion_tokens=settings.LLM_CONFIG_MAX_TOKENS,
=======
        ollama_model_name = settings.OLLAMA_MODEL
        LLMConfigRegistry.register_config(
            "OLLAMA",
            LLMConfig(
                f"ollama/{ollama_model_name}",
                ["OLLAMA_SERVER_URL", "OLLAMA_MODEL"],
                supports_vision=False,  # Ollama does not support vision yet
                add_assistant_prefix=False,
>>>>>>> 945e5b19
                litellm_params=LiteLLMParams(
                    api_base=settings.OLLAMA_SERVER_URL,
                    api_key=None,
                    api_version=None,
<<<<<<< HEAD
                    model_info={"model_name": f"ollama/{model_name}"},
=======
                    model_info={"model_name": f"ollama/{ollama_model_name}"},
>>>>>>> 945e5b19
                ),
            ),
        )

if settings.ENABLE_OPENROUTER:
    # Register OpenRouter model configured in settings
    if settings.OPENROUTER_MODEL:
<<<<<<< HEAD
        model_name = settings.OPENROUTER_MODEL
        LLMConfigRegistry.register_config(
            "OPENROUTER",
            LLMConfig(
                f"openrouter/{model_name}",
=======
        openrouter_model_name = settings.OPENROUTER_MODEL
        LLMConfigRegistry.register_config(
            "OPENROUTER",
            LLMConfig(
                f"openrouter/{openrouter_model_name}",
>>>>>>> 945e5b19
                ["OPENROUTER_API_KEY", "OPENROUTER_MODEL"],
                supports_vision=settings.LLM_CONFIG_SUPPORT_VISION,
                add_assistant_prefix=False,
                max_completion_tokens=settings.LLM_CONFIG_MAX_TOKENS,
                litellm_params=LiteLLMParams(
                    api_key=settings.OPENROUTER_API_KEY,
                    api_base=settings.OPENROUTER_API_BASE,
                    api_version=None,
<<<<<<< HEAD
                    model_info={"model_name": f"openrouter/{model_name}"},
=======
                    model_info={"model_name": f"openrouter/{openrouter_model_name}"},
>>>>>>> 945e5b19
                ),
            ),
        )
if settings.ENABLE_GROQ:
    # Register Groq model configured in settings
    if settings.GROQ_MODEL:
<<<<<<< HEAD
        model_name = settings.GROQ_MODEL
        LLMConfigRegistry.register_config(
            "GROQ",
            LLMConfig(
                f"groq/{model_name}",
=======
        groq_model_name = settings.GROQ_MODEL
        LLMConfigRegistry.register_config(
            "GROQ",
            LLMConfig(
                f"groq/{groq_model_name}",
>>>>>>> 945e5b19
                ["GROQ_API_KEY", "GROQ_MODEL"],
                supports_vision=settings.LLM_CONFIG_SUPPORT_VISION,
                add_assistant_prefix=False,
                max_completion_tokens=settings.LLM_CONFIG_MAX_TOKENS,
                litellm_params=LiteLLMParams(
                    api_key=settings.GROQ_API_KEY,
                    api_version=None,
                    api_base=settings.GROQ_API_BASE,
<<<<<<< HEAD
                    model_info={"model_name": f"groq/{model_name}"},
=======
                    model_info={"model_name": f"groq/{groq_model_name}"},
>>>>>>> 945e5b19
                ),
            ),
        )
# Add support for dynamically configuring OpenAI-compatible LLM models
# Based on liteLLM's support for OpenAI-compatible APIs
# See documentation: https://docs.litellm.ai/docs/providers/openai_compatible
if settings.ENABLE_OPENAI_COMPATIBLE:
    # Check for required model name
    openai_compatible_model_key = settings.OPENAI_COMPATIBLE_MODEL_KEY
    openai_compatible_model_name = settings.OPENAI_COMPATIBLE_MODEL_NAME

    if not openai_compatible_model_name:
        raise InvalidLLMConfigError(
            "OPENAI_COMPATIBLE_MODEL_NAME is required but not set. OpenAI-compatible model will not be registered."
        )
    else:
        # Required environment variables to check
        required_env_vars = ["OPENAI_COMPATIBLE_API_KEY", "OPENAI_COMPATIBLE_MODEL_NAME", "OPENAI_COMPATIBLE_API_BASE"]

        # Configure litellm parameters - note the "openai/" prefix required for liteLLM routing
        litellm_params = LiteLLMParams(
            api_key=settings.OPENAI_COMPATIBLE_API_KEY,
            api_base=settings.OPENAI_COMPATIBLE_API_BASE,
            api_version=settings.OPENAI_COMPATIBLE_API_VERSION,
            model_info={"model_name": f"openai/{openai_compatible_model_name}"},
        )

        # Configure LLMConfig
        LLMConfigRegistry.register_config(
            openai_compatible_model_key,
            LLMConfig(
                f"openai/{openai_compatible_model_name}",  # Add openai/ prefix for liteLLM
                required_env_vars,
                supports_vision=settings.OPENAI_COMPATIBLE_SUPPORTS_VISION,
                add_assistant_prefix=settings.OPENAI_COMPATIBLE_ADD_ASSISTANT_PREFIX,
                max_completion_tokens=settings.OPENAI_COMPATIBLE_MAX_TOKENS or settings.LLM_CONFIG_MAX_TOKENS,
                temperature=settings.OPENAI_COMPATIBLE_TEMPERATURE
                if settings.OPENAI_COMPATIBLE_TEMPERATURE is not None
                else settings.LLM_CONFIG_TEMPERATURE,
                litellm_params=litellm_params,
                reasoning_effort=settings.OPENAI_COMPATIBLE_REASONING_EFFORT,
            ),
        )
        LOG.info(
            f"Registered OpenAI-compatible model with key {openai_compatible_model_key}",
            model_name=openai_compatible_model_name,
        )<|MERGE_RESOLUTION|>--- conflicted
+++ resolved
@@ -807,17 +807,6 @@
 if settings.ENABLE_OLLAMA:
     # Register Ollama model configured in settings
     if settings.OLLAMA_MODEL:
-<<<<<<< HEAD
-        model_name = settings.OLLAMA_MODEL
-        LLMConfigRegistry.register_config(
-            "OLLAMA",
-            LLMConfig(
-                f"ollama/{model_name}",
-                ["OLLAMA_SERVER_URL", "OLLAMA_MODEL"],
-                supports_vision=False,  # Ollama does not support vision yet
-                add_assistant_prefix=False,
-                max_completion_tokens=settings.LLM_CONFIG_MAX_TOKENS,
-=======
         ollama_model_name = settings.OLLAMA_MODEL
         LLMConfigRegistry.register_config(
             "OLLAMA",
@@ -826,16 +815,11 @@
                 ["OLLAMA_SERVER_URL", "OLLAMA_MODEL"],
                 supports_vision=False,  # Ollama does not support vision yet
                 add_assistant_prefix=False,
->>>>>>> 945e5b19
                 litellm_params=LiteLLMParams(
                     api_base=settings.OLLAMA_SERVER_URL,
                     api_key=None,
                     api_version=None,
-<<<<<<< HEAD
-                    model_info={"model_name": f"ollama/{model_name}"},
-=======
                     model_info={"model_name": f"ollama/{ollama_model_name}"},
->>>>>>> 945e5b19
                 ),
             ),
         )
@@ -843,19 +827,11 @@
 if settings.ENABLE_OPENROUTER:
     # Register OpenRouter model configured in settings
     if settings.OPENROUTER_MODEL:
-<<<<<<< HEAD
-        model_name = settings.OPENROUTER_MODEL
-        LLMConfigRegistry.register_config(
-            "OPENROUTER",
-            LLMConfig(
-                f"openrouter/{model_name}",
-=======
         openrouter_model_name = settings.OPENROUTER_MODEL
         LLMConfigRegistry.register_config(
             "OPENROUTER",
             LLMConfig(
                 f"openrouter/{openrouter_model_name}",
->>>>>>> 945e5b19
                 ["OPENROUTER_API_KEY", "OPENROUTER_MODEL"],
                 supports_vision=settings.LLM_CONFIG_SUPPORT_VISION,
                 add_assistant_prefix=False,
@@ -864,30 +840,18 @@
                     api_key=settings.OPENROUTER_API_KEY,
                     api_base=settings.OPENROUTER_API_BASE,
                     api_version=None,
-<<<<<<< HEAD
-                    model_info={"model_name": f"openrouter/{model_name}"},
-=======
                     model_info={"model_name": f"openrouter/{openrouter_model_name}"},
->>>>>>> 945e5b19
                 ),
             ),
         )
 if settings.ENABLE_GROQ:
     # Register Groq model configured in settings
     if settings.GROQ_MODEL:
-<<<<<<< HEAD
-        model_name = settings.GROQ_MODEL
-        LLMConfigRegistry.register_config(
-            "GROQ",
-            LLMConfig(
-                f"groq/{model_name}",
-=======
         groq_model_name = settings.GROQ_MODEL
         LLMConfigRegistry.register_config(
             "GROQ",
             LLMConfig(
                 f"groq/{groq_model_name}",
->>>>>>> 945e5b19
                 ["GROQ_API_KEY", "GROQ_MODEL"],
                 supports_vision=settings.LLM_CONFIG_SUPPORT_VISION,
                 add_assistant_prefix=False,
@@ -896,11 +860,7 @@
                     api_key=settings.GROQ_API_KEY,
                     api_version=None,
                     api_base=settings.GROQ_API_BASE,
-<<<<<<< HEAD
-                    model_info={"model_name": f"groq/{model_name}"},
-=======
                     model_info={"model_name": f"groq/{groq_model_name}"},
->>>>>>> 945e5b19
                 ),
             ),
         )
