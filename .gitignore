## Original ignores
*.env
.vscode
.idea/*
log.txt
log-ingestion.txt
logs
*.log

# Byte-compiled / optimized / DLL files
__pycache__/
*.py[cod]
*$py.class

# C extensions
*.so

# Distribution / packaging
.Python
develop-eggs/
dist/
plugins/
plugins_config.yaml
downloads/
eggs/
.eggs/
lib/
lib64/
parts/
sdist/
var/
wheels/
pip-wheel-metadata/
share/python-wheels/
*.egg-info/
.installed.cfg
*.egg
MANIFEST

# PyInstaller
#  Usually these files are written by a python script from a template
#  before PyInstaller builds the exe, so as to inject date/other infos into it.
*.manifest
*.spec

# Installer logs
pip-log.txt
pip-delete-this-directory.txt

# Unit test / coverage reports
htmlcov/
.tox/
.nox/
.coverage
.coverage.*
.cache
nosetests.xml
coverage.xml
*.cover
*.py,cover
.hypothesis/
.pytest_cache/

# Translations
*.mo
*.pot

# Django stuff:
*.log
local_settings.py
db.sqlite3
db.sqlite3-journal

# Flask stuff:
instance/
.webassets-cache

# Scrapy stuff:
.scrapy

# Sphinx documentation
docs/_build/
site/

# PyBuilder
target/

# Jupyter Notebook
.ipynb_checkpoints

# IPython
profile_default/
ipython_config.py

# pyenv
.python-version

# pipenv
#   According to pypa/pipenv#598, it is recommended to include Pipfile.lock in version control.
#   However, in case of collaboration, if having platform-specific dependencies or dependencies
#   having no cross-platform support, pipenv may install dependencies that don't work, or not
#   install all needed dependencies.
#Pipfile.lock

# PEP 582; used by e.g. github.com/David-OConnor/pyflow
__pypackages__/

# Celery stuff
celerybeat-schedule
celerybeat.pid

# SageMath parsed files
*.sage.py

# Environments
.direnv/
.env
.venv
env/
venv*/
ENV/
env.bak/

# Spyder project settings
.spyderproject
.spyproject

# Rope project settings
.ropeproject

# mkdocs documentation
/site

# mypy
.mypy_cache/
.dmypy.json
dmypy.json

# Pyre type checker
.pyre/
llama-*
vicuna-*

# mac
.DS_Store

openai/

# news
CURRENT_BULLETIN.md

*.sqlite
.mypy_cache
.pytest_cache
.vscode
ig_*

# IntelliJ
.idea/

# Skyvern ignores
videos/
artifacts/
traces/
*.pkl
har/
postgres-data
files/

# Streamlit ignores
**/secrets*.toml

## Frontend
node_modules
.env.backup
.env.old

<<<<<<< HEAD
## Replit
.replit
=======
# ctags
tags
tags.lock
tags.temp
tags.temp.tmp
>>>>>>> 1b9f45b9
<|MERGE_RESOLUTION|>--- conflicted
+++ resolved
@@ -175,13 +175,11 @@
 .env.backup
 .env.old
 
-<<<<<<< HEAD
-## Replit
-.replit
-=======
 # ctags
 tags
 tags.lock
 tags.temp
 tags.temp.tmp
->>>>>>> 1b9f45b9
+
+## Replit
+.replit